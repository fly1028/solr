/*
 * Licensed to the Apache Software Foundation (ASF) under one or more
 * contributor license agreements.  See the NOTICE file distributed with
 * this work for additional information regarding copyright ownership.
 * The ASF licenses this file to You under the Apache License, Version 2.0
 * (the "License"); you may not use this file except in compliance with
 * the License.  You may obtain a copy of the License at
 *
 *     http://www.apache.org/licenses/LICENSE-2.0
 *
 * Unless required by applicable law or agreed to in writing, software
 * distributed under the License is distributed on an "AS IS" BASIS,
 * WITHOUT WARRANTIES OR CONDITIONS OF ANY KIND, either express or implied.
 * See the License for the specific language governing permissions and
 * limitations under the License.
 */
package org.apache.solr.update;


import java.io.IOException;
import java.lang.invoke.MethodHandles;
import java.net.ConnectException;
import java.net.SocketException;
import java.net.SocketTimeoutException;
import java.util.ArrayList;
import java.util.List;
import java.util.concurrent.Phaser;

import org.apache.http.NoHttpResponseException;
import org.apache.solr.client.solrj.SolrServerException;
import org.apache.solr.client.solrj.impl.Http2SolrClient;
import org.apache.solr.client.solrj.request.AbstractUpdateRequest;
import org.apache.solr.client.solrj.request.UpdateRequest;
import org.apache.solr.common.SolrException;
import org.apache.solr.common.cloud.ZkCoreNodeProps;
import org.apache.solr.common.cloud.ZkStateReader;
import org.apache.solr.common.params.ModifiableSolrParams;
import org.apache.solr.common.util.NamedList;
import org.apache.solr.core.Diagnostics;
import org.apache.solr.update.processor.DistributedUpdateProcessor;
import org.apache.solr.update.processor.DistributedUpdateProcessor.LeaderRequestReplicationTracker;
import org.apache.solr.update.processor.DistributedUpdateProcessor.RollupRequestReplicationTracker;
import org.slf4j.Logger;
import org.slf4j.LoggerFactory;

/**
 * Used for distributing commands from a shard leader to its replicas.
 */
public class SolrCmdDistributor {
  private static final Logger log = LoggerFactory.getLogger(MethodHandles.lookup().lookupClass());

  private final List<Error> allErrors = new ArrayList<>();
  private Http2SolrClient client;
  private Phaser pendingTasksPhaser = new Phaser(1);
  private int retryPause = 500;

  public SolrCmdDistributor(UpdateShardHandler updateShardHandler) {
    this.client = updateShardHandler.getUpdateOnlyHttpClient();
  }
<<<<<<< HEAD

  public SolrCmdDistributor(Http2SolrClient client, int retryPause) {
    this.client = client;
=======
  
  /* For tests only */
  SolrCmdDistributor(StreamingSolrClients clients, int retryPause) {
    this.clients = clients;
>>>>>>> d6641ffb
    this.retryPause = retryPause;
  }
  
  public void finish() {
    blockUntilFinished();
  }

<<<<<<< HEAD
=======
    for (Error err : errors) {
      try {
        String oldNodeUrl = err.req.node.getUrl();
        
        /*
         * if this is a retryable request we may want to retry, depending on the error we received and
         * the number of times we have already retried
         */
        boolean isRetry = err.req.shouldRetry(err);
        
        if (testing_errorHook != null) Diagnostics.call(testing_errorHook,
            err.e);
        
        // this can happen in certain situations such as close
        if (isRetry) {
          err.req.retries++;

          if (err.req.node instanceof ForwardNode) {
            SolrException.log(SolrCmdDistributor.log, "forwarding update to "
                + oldNodeUrl + " failed - retrying ... retries: "
                + err.req.retries + "/" + err.req.node.getMaxRetries() + ". "
                + err.req.cmd.toString() + " params:"
                + err.req.uReq.getParams() + " rsp:" + err.statusCode, err.e);
          } else {
            SolrException.log(SolrCmdDistributor.log, "FROMLEADER request to "
                + oldNodeUrl + " failed - retrying ... retries: "
                + err.req.retries + "/" + err.req.node.getMaxRetries() + ". "
                + err.req.cmd.toString() + " params:"
                + err.req.uReq.getParams() + " rsp:" + err.statusCode, err.e);
          }
          resubmitList.add(err);
        } else {
          allErrors.add(err);
        }
      } catch (Exception e) {
        // continue on
        log.error("Unexpected Error while doing request retries", e);
      }
    }
    
    if (resubmitList.size() > 0) {
      // Only backoff once for the full batch
      try {
        int backoffTime = Math.min(retryPause * resubmitList.get(0).req.retries, 2000);
        log.debug("Sleeping {}ms before re-submitting {} requests", backoffTime, resubmitList.size());
        Thread.sleep(backoffTime);
      } catch (InterruptedException e) {
        Thread.currentThread().interrupt();
        log.warn(null, e);
      }
    }
    
    clients.clearErrors();
    this.errors.clear();
    for (Error err : resubmitList) {
      submit(err.req, false);
    }
    
    if (resubmitList.size() > 0) {
      blockAndDoRetries();
    }
  }
  
>>>>>>> d6641ffb
  public void distribDelete(DeleteUpdateCommand cmd, List<Node> nodes, ModifiableSolrParams params) throws IOException {
    distribDelete(cmd, nodes, params, false, null, null);
  }

  public void distribDelete(DeleteUpdateCommand cmd, List<Node> nodes, ModifiableSolrParams params, boolean sync,
                            RollupRequestReplicationTracker rollupTracker,
                            LeaderRequestReplicationTracker leaderTracker) throws IOException {
    
    if (!cmd.isDeleteById()) {
      blockUntilFinished(); // For DBQ, flush all writes before submitting
    }
    
    for (Node node : nodes) {
      UpdateRequest uReq = new UpdateRequest();
      uReq.setParams(params);
      uReq.setCommitWithin(cmd.commitWithin);
      if (cmd.isDeleteById()) {
        uReq.deleteById(cmd.getId(), cmd.getRoute(), cmd.getVersion());
      } else {
        uReq.deleteByQuery(cmd.query);
      }
      submit(new Req(cmd, node, uReq, sync, rollupTracker, leaderTracker), false);
    }
  }
  
  public void distribAdd(AddUpdateCommand cmd, List<Node> nodes, ModifiableSolrParams params) throws IOException {
    distribAdd(cmd, nodes, params, false, null, null);
  }

  public void distribAdd(AddUpdateCommand cmd, List<Node> nodes, ModifiableSolrParams params, boolean synchronous) throws IOException {
    distribAdd(cmd, nodes, params, synchronous, null, null);
  }

  public void distribAdd(AddUpdateCommand cmd, List<Node> nodes, ModifiableSolrParams params, boolean synchronous,
                         RollupRequestReplicationTracker rollupTracker,
                         LeaderRequestReplicationTracker leaderTracker) throws IOException {
    for (Node node : nodes) {
      UpdateRequest uReq = new UpdateRequest();
      if (cmd.isLastDocInBatch)
        uReq.lastDocInBatch();
      uReq.setParams(params);
      uReq.add(cmd.solrDoc, cmd.commitWithin, cmd.overwrite);
      if (cmd.isInPlaceUpdate()) {
        params.set(DistributedUpdateProcessor.DISTRIB_INPLACE_PREVVERSION, String.valueOf(cmd.prevVersion));
      }
      submit(new Req(cmd, node, uReq, synchronous, rollupTracker, leaderTracker), false);
    }
    
  }

  public void distribCommit(CommitUpdateCommand cmd, List<Node> nodes,
      ModifiableSolrParams params) throws IOException {
    
    // we need to do any retries before commit...
    blockUntilFinished();
    
    UpdateRequest uReq = new UpdateRequest();
    uReq.setParams(params);
    
    addCommit(uReq, cmd);
    
    log.debug("Distrib commit to: {} params: {}", nodes, params);
    
    for (Node node : nodes) {
      submit(new Req(cmd, node, uReq, false), true);
    }
    
  }

  public void blockUntilFinished() {
    pendingTasksPhaser.arriveAndAwaitAdvance();
  }
  
  void addCommit(UpdateRequest ureq, CommitUpdateCommand cmd) {
    if (cmd == null) return;
    ureq.setAction(cmd.optimize ? AbstractUpdateRequest.ACTION.OPTIMIZE
        : AbstractUpdateRequest.ACTION.COMMIT, false, cmd.waitSearcher, cmd.maxOptimizeSegments, cmd.softCommit, cmd.expungeDeletes, cmd.openSearcher);
  }

  private void submit(final Req req, boolean isCommit) {
    pendingTasksPhaser.register();
    submit0(req, isCommit);
  }

  private void submit0(final Req req, boolean isCommit) {

    if (log.isDebugEnabled()) {
      log.debug("sending update to "
          + req.node.getUrl() + " retry:"
          + req.retries + " " + req.cmd + " params:" + req.uReq.getParams());
    }

    try {
      req.uReq.setBasePath(req.node.getUrl());
      if (req.synchronous) {
        NamedList rsp = client.request(req.uReq);
        req.trackRequestResult(rsp, true);
        pendingTasksPhaser.arriveAndDeregister();
      } else {
        //TODO write add cmds in single outputstream
        client.request(req.uReq, null, new Http2SolrClient.OnComplete<NamedList>() {
          @Override
          public void onSuccess(NamedList result) {
            req.trackRequestResult(result, true);
            pendingTasksPhaser.arriveAndDeregister();
          }

          @Override
          public void onFailure(Throwable t) {
            handleAndRetry(req, t, isCommit);
          }
        });
      }
    } catch (Exception e) {
      handleAndRetry(req, e, isCommit);
    }
  }

  private void handleAndRetry(Req req, Throwable t, boolean isCommit) {
    SolrException.log(log, t);
    Error error = new Error();
    error.t = t;
    error.req = req;
    if (t instanceof SolrException) {
      error.statusCode = ((SolrException) t).code();
    }
    if (checkRetry(error)) {
      submit0(req, isCommit);
    } else {
      req.trackRequestResult(null, false);
      allErrors.add(error);
      pendingTasksPhaser.arriveAndDeregister();
    }
  }

  private boolean checkRetry(Error err) {
    log.info("SolrCmdDistributor got error", err);
    try {
      String oldNodeUrl = err.req.node.getUrl();

      /*
       * if this is a retryable request we may want to retry, depending on the error we received and
       * the number of times we have already retried
       */
      boolean isRetry = err.req.shouldRetry(err);
      if (testing_errorHook != null) Diagnostics.call(testing_errorHook, err.t);

      // this can happen in certain situations such as close
      if (isRetry) {
        err.req.retries++;

        if (err.req.node instanceof ForwardNode) {
          SolrException.log(SolrCmdDistributor.log, "forwarding update to "
              + oldNodeUrl + " failed - retrying ... retries: "
              + err.req.retries + "/" + err.req.node.getMaxRetries() + ". "
              + err.req.cmd.toString() + " params:"
              + err.req.uReq.getParams() + " rsp:" + err.statusCode, err.t);
        } else {
          SolrException.log(SolrCmdDistributor.log, "FROMLEADER request to "
              + oldNodeUrl + " failed - retrying ... retries: "
              + err.req.retries + "/" + err.req.node.getMaxRetries() + ". "
              + err.req.cmd.toString() + " params:"
              + err.req.uReq.getParams() + " rsp:" + err.statusCode, err.t);
        }
        try {
          Thread.sleep(retryPause); //TODO: Do we want this wait for every error?
        } catch (InterruptedException e) {
          Thread.currentThread().interrupt();
          log.warn(null, e);
        }
        return true;
      } else {
        return false;
      }
    } catch (Exception e) {
      // continue on
      log.error("Unexpected Error while doing request retries", e);
      // avoid infinite loop
      return false;
    }
  }

  public static class Req {
    public Node node;
    public UpdateRequest uReq;
    public int retries;
    public UpdateCommand cmd;
    private final boolean synchronous;
    private final RollupRequestReplicationTracker rollupTracker;
    private final LeaderRequestReplicationTracker leaderTracker;

    public Req(UpdateCommand cmd, Node node, UpdateRequest uReq, boolean synchronous) {
      this(cmd, node, uReq, synchronous, null, null);
    }

    public Req(UpdateCommand cmd, Node node, UpdateRequest uReq, boolean synchronous,
               RollupRequestReplicationTracker rollupTracker,
               LeaderRequestReplicationTracker leaderTracker) {
      this.node = node;
      this.uReq = uReq;
      this.synchronous = synchronous;
      this.cmd = cmd;
      this.rollupTracker = rollupTracker;
      this.leaderTracker = leaderTracker;
    }
    
    /**
     * @return true if this request should be retried after receiving a particular error
     *         false otherwise
     */
    boolean shouldRetry(Error err) {
      boolean isRetry = node.checkRetry(err);
      isRetry &= uReq.getDeleteQuery() == null || uReq.getDeleteQuery().isEmpty(); //Don't retry DBQs 
      return isRetry && retries < node.getMaxRetries();
    }
    
    public String toString() {
      StringBuilder sb = new StringBuilder();
      sb.append("SolrCmdDistributor$Req: cmd=").append(cmd.toString());
      sb.append("; node=").append(String.valueOf(node));
      return sb.toString();
    }

    // Called whenever we get results back from a sub-request.
    // The only ambiguity is if I have _both_ a rollup tracker and a leader tracker. In that case we need to handle
    // both requests returning from leaders of other shards _and_ from my followers. This happens if a leader happens
    // to be the aggregator too.
    //
    // This isn't really a problem because only responses _from_ some leader will have the "rf" parameter, in which case
    // we need to add the data to the rollup tracker.
    //
    // In the case of a leaderTracker and rollupTracker both being present, then we need to take care when assembling
    // the final response to check both the rollup and leader trackers on the aggrator node.
    public void trackRequestResult(NamedList resp, boolean success) {

      // Returing Integer.MAX_VALUE here means there was no "rf" on the response, therefore we just need to increment
      // our achieved rf if we are a leader, i.e. have a leaderTracker.
      int rfFromResp = getRfFromResponse(resp);

      if (leaderTracker != null && rfFromResp == Integer.MAX_VALUE) {
        leaderTracker.trackRequestResult(node, success);
      }

      if (rollupTracker != null) {
        rollupTracker.testAndSetAchievedRf(rfFromResp);
      }
    }

    private int getRfFromResponse(NamedList resp) {
      if (resp != null) {
        Object hdr = resp.get("responseHeader");
        if (hdr != null && hdr instanceof NamedList) {
          NamedList<Object> hdrList = (NamedList<Object>) hdr;
          Object rfObj = hdrList.get(UpdateRequest.REPFACT);
          if (rfObj != null && rfObj instanceof Integer) {
            return (Integer) rfObj;
          }
        }
      }
      return Integer.MAX_VALUE;
    }
  }

  public static Diagnostics.Callable testing_errorHook;  // called on error when forwarding request.  Currently data=[this, Request]

  
  public static class Response {
    public List<Error> errors = new ArrayList<>();
  }
  
  public static class Error {
    public Throwable t;
    public int statusCode = -1;

    public Req req;
    
    public String toString() {
      StringBuilder sb = new StringBuilder();
      sb.append("SolrCmdDistributor$Error: statusCode=").append(statusCode);
      sb.append("; exception=").append(String.valueOf(t));
      sb.append("; req=").append(String.valueOf(req));
      return sb.toString();
    }
  }
  
  public static abstract class Node {
    public abstract String getUrl();
    public abstract boolean checkRetry(Error e);
    public abstract String getCoreName();
    public abstract String getBaseUrl();
    public abstract ZkCoreNodeProps getNodeProps();
    public abstract String getCollection();
    public abstract String getShardId();
    public abstract int getMaxRetries();
  }

  public static class StdNode extends Node {
    protected ZkCoreNodeProps nodeProps;
    protected String collection;
    protected String shardId;
    private final boolean retry;
    private final int maxRetries;

    public StdNode(ZkCoreNodeProps nodeProps) {
      this(nodeProps, null, null, 0);
    }
    
    public StdNode(ZkCoreNodeProps nodeProps, String collection, String shardId) {
      this(nodeProps, collection, shardId, 0);
    }
    
    public StdNode(ZkCoreNodeProps nodeProps, String collection, String shardId, int maxRetries) {
      this.nodeProps = nodeProps;
      this.collection = collection;
      this.shardId = shardId;
      this.retry = maxRetries > 0;
      this.maxRetries = maxRetries;
    }
    
    public String getCollection() {
      return collection;
    }
    
    public String getShardId() {
      return shardId;
    }
        
    @Override
    public String getUrl() {
      return nodeProps.getCoreUrl();
    }
    
    @Override
    public String toString() {
      return this.getClass().getSimpleName() + ": " + nodeProps.getCoreUrl();
    }

    @Override
    public boolean checkRetry(Error err) {
      if (!retry) return false;

      if (err.statusCode == 404 || err.statusCode == 403 || err.statusCode == 503) {
        return true;
      }

      // if it's a connect exception, lets try again
      if (err.t instanceof SolrServerException) {
        if (isRetriableException(((SolrServerException) err.t).getRootCause())) {
          return true;
        }
      } else {
        if (isRetriableException(err.t)) {
          return true;
        }
      }
      return false;
    }
    
    /**
     * @return true if Solr should retry in case of hitting this exception
     *         false otherwise
     */
    private boolean isRetriableException(Throwable t) {
      return t instanceof SocketException || t instanceof NoHttpResponseException || t instanceof SocketTimeoutException;
    }

    @Override
    public String getBaseUrl() {
      return nodeProps.getBaseUrl();
    }

    @Override
    public String getCoreName() {
      return nodeProps.getCoreName();
    }

    @Override
    public int hashCode() {
      final int prime = 31;
      int result = 1;
      String baseUrl = nodeProps.getBaseUrl();
      String coreName = nodeProps.getCoreName();
      String url = nodeProps.getCoreUrl();
      result = prime * result + ((baseUrl == null) ? 0 : baseUrl.hashCode());
      result = prime * result + ((coreName == null) ? 0 : coreName.hashCode());
      result = prime * result + ((url == null) ? 0 : url.hashCode());
      result = prime * result + Boolean.hashCode(retry);
      result = prime * result + Integer.hashCode(maxRetries);
      return result;
    }

    @Override
    public boolean equals(Object obj) {
      if (this == obj) return true;
      if (obj == null) return false;
      if (getClass() != obj.getClass()) return false;
      StdNode other = (StdNode) obj;
      if (this.retry != other.retry) return false;
      if (this.maxRetries != other.maxRetries) return false;
      String baseUrl = nodeProps.getBaseUrl();
      String coreName = nodeProps.getCoreName();
      String url = nodeProps.getCoreUrl();
      if (baseUrl == null) {
        if (other.nodeProps.getBaseUrl() != null) return false;
      } else if (!baseUrl.equals(other.nodeProps.getBaseUrl())) return false;
      if (coreName == null) {
        if (other.nodeProps.getCoreName() != null) return false;
      } else if (!coreName.equals(other.nodeProps.getCoreName())) return false;
      if (url == null) {
        if (other.nodeProps.getCoreUrl() != null) return false;
      } else if (!url.equals(other.nodeProps.getCoreUrl())) return false;
      return true;
    }

    @Override
    public ZkCoreNodeProps getNodeProps() {
      return nodeProps;
    }

    @Override
    public int getMaxRetries() {
      return this.maxRetries;
    }
  }
  
  // RetryNodes are used in the case of 'forward to leader' where we want
  // to try the latest leader on a fail in the case the leader just went down.
  public static class ForwardNode extends StdNode {
    
    private ZkStateReader zkStateReader;
    
    public ForwardNode(ZkCoreNodeProps nodeProps, ZkStateReader zkStateReader, String collection, String shardId, int maxRetries) {
      super(nodeProps, collection, shardId, maxRetries);
      this.zkStateReader = zkStateReader;
      this.collection = collection;
      this.shardId = shardId;
    }

    @Override
    public boolean checkRetry(Error err) {
      boolean doRetry = false;
      if (err.statusCode == 404 || err.statusCode == 403 || err.statusCode == 503) {
        doRetry = true;
      }
      
      // if it's a connect exception, lets try again
      if (err.t instanceof SolrServerException && ((SolrServerException) err.t).getRootCause() instanceof ConnectException) {
        doRetry = true;
      } else if (err.t instanceof ConnectException) {
        doRetry = true;
      }
      if (doRetry) {
        ZkCoreNodeProps leaderProps;
        try {
          leaderProps = new ZkCoreNodeProps(zkStateReader.getLeaderRetry(
              collection, shardId));
        } catch (InterruptedException e) {
          Thread.currentThread().interrupt();
          return false;
        } catch (Exception e) {
          // we retry with same info
          log.warn(null, e);
          return true;
        }
       
        this.nodeProps = leaderProps;
      }
      return doRetry;
    }

    @Override
    public int hashCode() {
      final int prime = 31;
      int result = super.hashCode();
      result = prime * result
          + ((collection == null) ? 0 : collection.hashCode());
      result = prime * result + ((shardId == null) ? 0 : shardId.hashCode());
      return result;
    }

    @Override
    public boolean equals(Object obj) {
      if (this == obj) return true;
      if (!super.equals(obj)) return false;
      if (getClass() != obj.getClass()) return false;
      ForwardNode other = (ForwardNode) obj;
      if (nodeProps.getCoreUrl() == null) {
        if (other.nodeProps.getCoreUrl() != null) return false;
      } else if (!nodeProps.getCoreUrl().equals(other.nodeProps.getCoreUrl())) return false;

      return true;
    }
  }

  public List<Error> getErrors() {
    return allErrors;
  }
}
<|MERGE_RESOLUTION|>--- conflicted
+++ resolved
@@ -57,16 +57,10 @@
   public SolrCmdDistributor(UpdateShardHandler updateShardHandler) {
     this.client = updateShardHandler.getUpdateOnlyHttpClient();
   }
-<<<<<<< HEAD
-
-  public SolrCmdDistributor(Http2SolrClient client, int retryPause) {
+  
+  /* For tests only */
+  SolrCmdDistributor(Http2SolrClient client, int retryPause) {
     this.client = client;
-=======
-  
-  /* For tests only */
-  SolrCmdDistributor(StreamingSolrClients clients, int retryPause) {
-    this.clients = clients;
->>>>>>> d6641ffb
     this.retryPause = retryPause;
   }
   
@@ -74,72 +68,6 @@
     blockUntilFinished();
   }
 
-<<<<<<< HEAD
-=======
-    for (Error err : errors) {
-      try {
-        String oldNodeUrl = err.req.node.getUrl();
-        
-        /*
-         * if this is a retryable request we may want to retry, depending on the error we received and
-         * the number of times we have already retried
-         */
-        boolean isRetry = err.req.shouldRetry(err);
-        
-        if (testing_errorHook != null) Diagnostics.call(testing_errorHook,
-            err.e);
-        
-        // this can happen in certain situations such as close
-        if (isRetry) {
-          err.req.retries++;
-
-          if (err.req.node instanceof ForwardNode) {
-            SolrException.log(SolrCmdDistributor.log, "forwarding update to "
-                + oldNodeUrl + " failed - retrying ... retries: "
-                + err.req.retries + "/" + err.req.node.getMaxRetries() + ". "
-                + err.req.cmd.toString() + " params:"
-                + err.req.uReq.getParams() + " rsp:" + err.statusCode, err.e);
-          } else {
-            SolrException.log(SolrCmdDistributor.log, "FROMLEADER request to "
-                + oldNodeUrl + " failed - retrying ... retries: "
-                + err.req.retries + "/" + err.req.node.getMaxRetries() + ". "
-                + err.req.cmd.toString() + " params:"
-                + err.req.uReq.getParams() + " rsp:" + err.statusCode, err.e);
-          }
-          resubmitList.add(err);
-        } else {
-          allErrors.add(err);
-        }
-      } catch (Exception e) {
-        // continue on
-        log.error("Unexpected Error while doing request retries", e);
-      }
-    }
-    
-    if (resubmitList.size() > 0) {
-      // Only backoff once for the full batch
-      try {
-        int backoffTime = Math.min(retryPause * resubmitList.get(0).req.retries, 2000);
-        log.debug("Sleeping {}ms before re-submitting {} requests", backoffTime, resubmitList.size());
-        Thread.sleep(backoffTime);
-      } catch (InterruptedException e) {
-        Thread.currentThread().interrupt();
-        log.warn(null, e);
-      }
-    }
-    
-    clients.clearErrors();
-    this.errors.clear();
-    for (Error err : resubmitList) {
-      submit(err.req, false);
-    }
-    
-    if (resubmitList.size() > 0) {
-      blockAndDoRetries();
-    }
-  }
-  
->>>>>>> d6641ffb
   public void distribDelete(DeleteUpdateCommand cmd, List<Node> nodes, ModifiableSolrParams params) throws IOException {
     distribDelete(cmd, nodes, params, false, null, null);
   }
