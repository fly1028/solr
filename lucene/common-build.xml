<?xml version="1.0"?>

<!--
    Licensed to the Apache Software Foundation (ASF) under one or more
    contributor license agreements.  See the NOTICE file distributed with
    this work for additional information regarding copyright ownership.
    The ASF licenses this file to You under the Apache License, Version 2.0
    the "License"); you may not use this file except in compliance with
    the License.  You may obtain a copy of the License at
 
        http://www.apache.org/licenses/LICENSE-2.0
 
    Unless required by applicable law or agreed to in writing, software
    distributed under the License is distributed on an "AS IS" BASIS,
    WITHOUT WARRANTIES OR CONDITIONS OF ANY KIND, either express or implied.
    See the License for the specific language governing permissions and
    limitations under the License.
 -->

<project name="common" xmlns:artifact="antlib:org.apache.maven.artifact.ant" 
                       xmlns:ivy="antlib:org.apache.ivy.ant"
                       xmlns:junit4="antlib:com.carrotsearch.junit4"
                       xmlns:rsel="antlib:org.apache.tools.ant.types.resources.selectors">
  <description>
    This file is designed for importing into a main build file, and not intended
    for standalone use.
  </description>

  <dirname file="${ant.file.common}" property="common.dir"/>
  
  <!-- Give user a chance to override without editing this file
      (and without typing -D each time it compiles it -->
  <property file="${user.home}/lucene.build.properties"/>
  <property file="${user.home}/build.properties"/>
  <property file="${common.dir}/build.properties"/>

  <property name="dev-tools.dir" location="${common.dir}/../dev-tools"/>
  <property name="prettify.dir" location="${common.dir}/tools/prettify"/>
  <property name="license.dir" location="${common.dir}/licenses"/>

  <tstamp>
    <format property="current.year" pattern="yyyy"/>
    <format property="DSTAMP" pattern="yyyy-MM-dd"/>
    <format property="TSTAMP" pattern="HH:mm:ss"/>
    <!-- datetime format that is safe to treat as part of a dotted version -->
    <format property="dateversion" pattern="yyyy.MM.dd.HH.mm.ss" />
  </tstamp>

  <property name="Name" value="Lucene"/>
  <property name="name" value="${ant.project.name}"/>
  
  <!-- include version number from property file (includes "version.*" properties) -->
  <loadproperties srcFile="${common.dir}/version.properties"/>
  
  <fail message="'version.base' property must be 'x.y.z' (major, minor, bugfix) or 'x.y.z.1/2' (+ prerelease) and numeric only: ${version.base}">
    <condition>
      <not><matches pattern="^\d+\.\d+\.\d+(|\.1|\.2)$" casesensitive="true" string="${version.base}"/></not>
    </condition>
  </fail>

  <fail message="If you pass -Dversion=... to set a release version, it must match &quot;${version.base}&quot;, optionally followed by a suffix (e.g., &quot;-SNAPSHOT&quot;).">
    <condition>
      <not><matches pattern="^\Q${version.base}\E(|\-.*)$" casesensitive="true" string="${version}"/></not>
    </condition>
  </fail>

  <property name="year" value="2000-${current.year}"/>
  
  <!-- Lucene modules unfortunately don't have the "lucene-" prefix, so we add it if no prefix is given in $name: -->
  <condition property="final.name" value="${name}-${version}" else="lucene-${name}-${version}">
    <matches pattern="^(lucene|solr)\b" string="${name}"/>
  </condition>

  <!-- we exclude ext/*.jar because we don't want example/lib/ext logging jars on the cp -->
  <property name="common.classpath.excludes" value="**/*.txt,**/*.template,**/*.sha1,ext/*.jar" />

  <property name="ivy.bootstrap.version" value="2.3.0" />
  <property name="ivy.default.configuration" value="*"/>
  <property name="ivy.sync" value="true"/>

  <property name="junit.jar" value="junit-4.10.jar"/>
  <property name="junit-location.jar" location="${common.dir}/test-framework/lib/${junit.jar}"/>

  <property name="local.caches" location="${common.dir}/../.caches" />
  <property name="tests.cachedir"  location="${local.caches}/test-stats" />
  <property name="tests.cachefile" location="${common.dir}/tools/junit4/cached-timehints.txt" />
  <property name="tests.cachefilehistory" value="10" />

  <path id="junit-path">
    <fileset dir="${common.dir}/test-framework/lib">
      <include name="junit-*.jar" />
      <include name="randomizedtesting-runner-*.jar" />
    </fileset>
  </path>

  <path id="ant-path">
    <fileset dir="${common.dir}/test-framework/lib" includes="ant-*.jar"/>
  </path>

  <!-- default arguments to pass to JVM executing tests -->
  <property name="args" value=""/>

  <property name="tests.seed" value="" />

  <!-- This is a hack to be able to override the JVM count for special modules that don't like parallel tests: -->
  <property name="tests.jvms" value="auto" />
  <property name="tests.jvms.override" value="${tests.jvms}" />

  <property name="tests.multiplier" value="1" />
  <property name="tests.codec" value="random" />
  <property name="tests.postingsformat" value="random" />
  <property name="tests.docvaluesformat" value="random" />
  <property name="tests.locale" value="random" />
  <property name="tests.timezone" value="random" />
  <property name="tests.directory" value="random" />
  <property name="tests.linedocsfile" value="europarl.lines.txt.gz" />
  <property name="tests.loggingfile" location="${common.dir}/tools/junit4/logging.properties"/>
  <property name="tests.nightly" value="false" />
  <property name="tests.weekly" value="false" />
  <property name="tests.monster" value="false" />
  <property name="tests.slow" value="true" />
  <property name="tests.cleanthreads.sysprop" value="perMethod"/>
  <property name="tests.verbose" value="false"/>
  <property name="tests.infostream" value="${tests.verbose}"/>
  <property name="tests.filterstacks" value="true"/>
  <property name="tests.luceneMatchVersion" value="${version.base}"/>
  <property name="tests.asserts" value="true" />

  <condition property="tests.asserts.args" value="-ea -esa" else="">
    <istrue value="${tests.asserts}"/>
  </condition>

  <condition property="tests.heapsize" value="768M" else="512M">
    <isset property="run.clover"/>
  </condition>
  
  <condition property="tests.clover.args" value="-XX:ReservedCodeCacheSize=128m -XX:MaxPermSize=192m" else="">
    <isset property="run.clover"/>
  </condition>

  <property name="tests.heapdump.args" value=""/>

  <!-- Override these in your local properties to your desire. -->
  <!-- Show simple class names (no package) in test suites. -->
  <property name="tests.useSimpleNames" value="false" />
  <!-- Max width for class name truncation.  -->
  <property name="tests.maxClassNameColumns" value="10000" />
  <!-- Show suite summaries for tests. -->
  <property name="tests.showSuiteSummary" value="true" />
  <!-- Show timestamps in console test reports. -->
  <property name="tests.timestamps" value="false" />
  <!-- Heartbeat in seconds for reporting long running tests or hung forked JVMs. -->
  <property name="tests.heartbeat" value="60" />

  <!-- Configure test emission to console for each type of status -->
  <property name="tests.showError" value="true" />
  <property name="tests.showFailure" value="true" />
  <property name="tests.showIgnored" value="true" />

  <!-- Display at most this many failures as a summary at the end of junit4 run. -->
  <property name="tests.showNumFailures" value="10" />

  <property name="javac.deprecation" value="off"/>
  <property name="javac.debug" value="on"/>
  <property name="javac.source" value="1.8"/>
  <property name="javac.target" value="1.8"/>
<<<<<<< HEAD
  <property name="javac.args" value="-Xlint -Xlint:-deprecation -Xlint:-serial -Xlint:-options"/>
=======
  <property name="javac.args" value="-Xlint -Xlint:-deprecation -Xlint:-serial -Xlint:-options -Xdoclint:all/protected -Xdoclint:-html -Xdoclint:-missing"/>
>>>>>>> 42ff0ca0
  <property name="javadoc.link" value="http://download.oracle.com/javase/8/docs/api/"/>
  <property name="javadoc.link.junit" value="http://junit.sourceforge.net/javadoc/"/>
  <property name="javadoc.packagelist.dir" location="${common.dir}/tools/javadoc"/>
  <available file="${javadoc.packagelist.dir}/java8/package-list" property="javadoc.java8.packagelist.exists"/>
  <property name="javadoc.access" value="protected"/>
  <property name="javadoc.charset" value="utf-8"/>
  <property name="javadoc.dir" location="${common.dir}/build/docs"/>
  <property name="javadoc.maxmemory" value="512m" />
  <property name="javadoc.noindex" value="true"/>

  <!-- detect bootclasspath from given bootjdk path (including crazy AppleJDK special case) -->
  <first id="-boot-rt.jar">
    <fileset dir="${bootjdk}" erroronmissingdir="false" followsymlinks="true">
      <include name="jre/lib/rt.jar" /><!-- Oracle JDK -->
      <include name="lib/rt.jar" /><!-- Oracle JRE -->
      <include name="bundle/Classes/classes.jar" /><!-- Apple JDK -->
    </fileset>
  </first>
  <property name="bootclasspath" value="${toString:-boot-rt.jar}" />
  <fail message="Invalid 'bootjdk' parameter, because it contains no class library JAR: ${bootjdk}">
    <condition>
      <and>
        <isset property="bootjdk" />
        <equals arg1="${bootclasspath}" arg2=""/>
      </and>
    </condition>
  </fail>
  <fail message="Invalid 'bootclasspath' parameter, because it does not point to a valid class library JAR: ${bootclasspath}">
    <condition>
      <not>
        <or>
          <equals arg1="${bootclasspath}" arg2=""/>
          <available classname="java.lang.StringBuilder" classpath="${bootclasspath}" ignoresystemclasses="true"/>
        </or>
      </not>
    </condition>
  </fail>

  <!-- Javadoc classpath -->
  <path id="javadoc.classpath">
    <path refid="classpath"/>
    <pathelement location="${ant.home}/lib/ant.jar"/>
    <fileset dir=".">
      <exclude name="build/**/*.jar"/>
      <include name="**/lib/*.jar"/>
    </fileset>
  </path>
	
  <property name="changes.src.dir" location="${common.dir}/site/changes"/>
  <property name="changes.target.dir" location="${common.dir}/build/docs/changes"/>

  <property name="project.name" value="site"/> <!-- todo: is this used by anakia or something else? -->
  <property name="build.encoding" value="utf-8"/>

  <property name="src.dir" location="src/java"/>
  <property name="resources.dir" location="${src.dir}/../resources"/>
  <property name="tests.src.dir" location="src/test"/>
  <available property="module.has.tests" type="dir" file="${tests.src.dir}"/>
  <property name="build.dir" location="build"/>
  <!-- Needed in case a module needs the original build, also for compile-tools to be called from a module -->
  <property name="common.build.dir" location="${common.dir}/build"/>
  <property name="dist.dir" location="${common.dir}/dist"/>
  <property name="maven.dist.dir" location="${dist.dir}/maven"/>
  <makeurl file="${maven.dist.dir}" property="m2.repository.url" validate="false"/>
  <property name="m2.repository.private.key" value="${user.home}/.ssh/id_dsa"/>
  <property name="m2.repository.id" value="local"/>
  <property name="m2.credentials.prompt" value="true"/>

  <property name="tests.workDir" location="${build.dir}/test"/>
  <property name="junit.output.dir" location="${build.dir}/test"/>
  <property name="junit.reports" location="${build.dir}/test/reports"/>

  <property name="manifest.file" location="${build.dir}/MANIFEST.MF"/>

  <!-- 
    we attempt to exec svnversion to get details build information
    for jar manifests.  this property can be set at runtime to an
    explicit path as needed, or ant will just try to find it in the
    default PATH. (this is useful for Hudson)
  -->
  <property name="svnversion.exe" value="svnversion" />
  <property name="svn.exe" value="svn" />
  <property name="perl.exe" value="perl" />
  
  <property name="python.exe" value="python" />
  <!-- todo: rename this variable -->
  <property name="python32.exe" value="python3" />

  <property name="gpg.exe" value="gpg" />
  <property name="gpg.key" value="CODE SIGNING KEY" />

  <property name="filtered.pom.templates.dir" location="${common.dir}/build/poms"/>

  <property name="clover.license.path" location="${common.dir}/tools/clover/clover.license"/>
  <property name="clover.db.dir" location="${common.dir}/build/clover/db"/>
  <property name="clover.report.dir" location="${common.dir}/build/clover/reports"/>

  <property name="pitest.report.dir" location="${common.dir}/build/pitest/${name}/reports"/>
  <property name="pitest.distance" value="0" />
  <property name="pitest.threads" value="2" />
  <property name="pitest.testCases" value="org.apache.*" />
  <property name="pitest.maxMutations" value="0" />
  <property name="pitest.timeoutFactor" value="1.25" />
  <property name="pitest.timeoutConst" value="3000" />
  <property name="pitest.targetClasses" value="org.apache.*" />

  <!-- a reasonable default exclusion set, can be overridden for special cases -->
  <property name="rat.excludes" value="**/TODO,**/*.txt,**/*.iml"/>
  
  <!-- These patterns can be defined to add additional files for checks, relative to module's home dir -->
  <property name="rat.additional-includes" value=""/>
  <property name="rat.additional-excludes" value=""/>

  <propertyset id="uptodate.and.compiled.properties" dynamic="true">
    <propertyref regex=".*\.uptodate$$"/>
    <propertyref regex=".*\.compiled$$"/>
    <propertyref regex=".*\.loaded$$"/>
    <propertyref name="lucene.javadoc.url"/><!-- for Solr -->
    <propertyref name="tests.totals.tmpfile" />
  </propertyset>

  <patternset id="lucene.local.src.package.patterns"
              excludes="**/pom.xml,**/*.iml,**/*.jar,build/**,dist/**,benchmark/work/**,benchmark/temp/**,tools/javadoc/java8/**,tools/clover/**"
  />

  <!-- Default exclude sources and javadoc jars from Ivy fetch to save time and bandwidth -->
  <condition property="ivy.exclude.types" 
      value=""
      else="source|javadoc">
    <isset property="fetch.sources.javadocs"/>
  </condition>

  <!-- Check for minimum supported ANT version. -->
  <fail message="Minimum supported ANT version is 1.8.2. Yours: ${ant.version}">
    <condition>
      <not><antversion atleast="1.8.2" /></not>
    </condition>
  </fail>

  <fail message="Minimum supported Java version is 1.8.">
    <condition>
      <not><hasmethod classname="java.util.Arrays" method="parallelSort"/></not>
    </condition>
  </fail>

  <!-- temporary for cleanup of java.specification.version, to be in format "x.y" -->
  <loadresource property="-cleaned.specification.version">
    <propertyresource name="java.specification.version"/>
    <filterchain>
      <tokenfilter>
        <filetokenizer/>
        <replaceregex pattern="^(\d+\.\d+)(|\..*)$" replace="\1" flags="s"/>
      </tokenfilter>
    </filterchain>
  </loadresource>

  <!-- 
    the propery "ant.java.version" is not always correct, depending on used ANT version.
    E.g. Java 8 is only detected in ANT 1.8.3+.
    
    We want to detect here only a limited set of versions and placed in normalized form in ${build.java.runtime},
    every other version is normalized to "unknown":
    - To define a target to be only run on a specific version, add <equals/> condition to one of the supplied versions.
    - To explicitely exclude specific versions (and unknown ones), add a condition to disallow "unknown" and some versions like "1.9"!
   -->
  <condition property="build.java.runtime" value="${-cleaned.specification.version}" else="unknown">
    <or>
      <equals arg1="${-cleaned.specification.version}" arg2="1.8"/>
      <equals arg1="${-cleaned.specification.version}" arg2="1.9"/>
    </or>
  </condition>
  
  <!--
  <echo message="DEBUG: Cleaned java.specification.version=${-cleaned.specification.version}"/>
  <echo message="DEBUG: Detected runtime: ${build.java.runtime}"/>
  -->
  
  <condition property="documentation-lint.supported">
    <and>
      <or>
        <contains string="${java.vm.name}" substring="hotspot" casesensitive="false"/>
        <contains string="${java.vm.name}" substring="openjdk" casesensitive="false"/>
        <contains string="${java.vm.name}" substring="jrockit" casesensitive="false"/>
      </or>
      <equals arg1="${build.java.runtime}" arg2="1.8"/>
      <!-- TODO: Fix this! For now only run this on 64bit, because jTIDY OOMs with default heap size: -->
      <contains string="${os.arch}" substring="64"/>
    </and>
  </condition>

  <!-- workaround for https://issues.apache.org/bugzilla/show_bug.cgi?id=53347 -->
  <condition property="build.compiler" value="javac1.7">
    <or>
      <antversion exactly="1.8.3" />
      <antversion exactly="1.8.4" />
    </or>
  </condition>

  <target name="-documentation-lint-unsupported" unless="documentation-lint.supported">
    <fail message="Linting documentation HTML is not supported on this Java version (${build.java.runtime}) / JVM (${java.vm.name}).">
      <condition>
        <not><isset property="is.jenkins.build"/></not>
      </condition>
    </fail>
    <echo level="warning" message="WARN: Linting documentation HTML is not supported on this Java version (${build.java.runtime}) / JVM (${java.vm.name}). NOTHING DONE!"/>
  </target>

<<<<<<< HEAD
  <!-- for now disable doclint: -->
  <property name="javadoc.args" value="-Xdoclint:none"/>
=======
  <!-- for now enable only some doclint: -->
  <property name="javadoc.args" value="-Xdoclint:all -Xdoclint:-html -Xdoclint:-missing"/>
>>>>>>> 42ff0ca0

  <!-- Import custom ANT tasks. -->
  <import file="${common.dir}/tools/custom-tasks.xml" />

  <target name="clean"
    description="Removes contents of build and dist directories">
    <delete dir="${build.dir}"/>
    <delete dir="${dist.dir}"/>
    <delete file="velocity.log"/>
  </target>

  <target name="init" depends="resolve">
    <!-- currently empty -->
  </target>

  <target name="ivy-configure">
     <!-- [DW] ivy loses its configuration for some reason. cannot explain this. if
          you have an idea, fix it.
          unless="ivy.settings.uptodate" -->
    <!-- override: just for safety, should be unnecessary -->
    <ivy:configure file="${common.dir}/ivy-settings.xml" override="true"/>
    <!-- <property name="ivy.settings.uptodate" value="true"/> -->
  </target>

  <condition property="ivy.symlink">
    <os family="unix"/>
  </condition>

  <target name="resolve" depends="ivy-availability-check,ivy-configure">
    <!-- todo, make this a property or something. 
         only special cases need bundles -->
    <ivy:retrieve type="jar,bundle,test,test-jar,tests" log="download-only" symlink="${ivy.symlink}"
                  conf="${ivy.default.configuration}" sync="${ivy.sync}"/>
  </target>

  <property name="ivy_install_path" location="${user.home}/.ant/lib" />
  <property name="ivy_bootstrap_url1" value="http://repo1.maven.org/maven2"/>
  <!-- you might need to tweak this from china so it works -->
  <property name="ivy_bootstrap_url2" value="http://uk.maven.org/maven2"/>
  <property name="ivy_checksum_sha1" value="c5ebf1c253ad4959a29f4acfe696ee48cdd9f473"/>

  <target name="ivy-availability-check" unless="ivy.available">
    <condition property="ivy.available">
      <typefound uri="antlib:org.apache.ivy.ant" name="configure" />
    </condition>
    <antcall target="ivy-fail" />
  </target>

  <target name="ivy-fail" unless="ivy.available">
   <echo>
     This build requires Ivy and Ivy could not be found in your ant classpath.

     (Due to classpath issues and the recursive nature of the Lucene/Solr 
     build system, a local copy of Ivy can not be used an loaded dynamically 
     by the build.xml)

     You can either manually install a copy of Ivy ${ivy.bootstrap.version} in your ant classpath:
       http://ant.apache.org/manual/install.html#optionalTasks

     Or this build file can do it for you by running the Ivy Bootstrap target:
       ant ivy-bootstrap     
     
     Either way you will only have to install Ivy one time.

     'ant ivy-bootstrap' will install a copy of Ivy into your Ant User Library:
       ${user.home}/.ant/lib
     
     If you would prefer, you can have it installed into an alternative 
     directory using the "-Divy_install_path=/some/path/you/choose" option, 
     but you will have to specify this path every time you build Lucene/Solr 
     in the future...
       ant ivy-bootstrap -Divy_install_path=/some/path/you/choose
       ...
       ant -lib /some/path/you/choose clean compile
       ...
       ant -lib /some/path/you/choose clean compile

     If you have already run ivy-bootstrap, and still get this message, please 
     try using the "--noconfig" option when running ant, or editing your global
     ant config to allow the user lib to be loaded.  See the wiki for more details:
       http://wiki.apache.org/lucene-java/HowToContribute#antivy
    </echo>
    <fail>Ivy is not available</fail>
  </target>

  <target name="ivy-bootstrap" description="Download and install Ivy in the users ant lib dir" depends="ivy-bootstrap1,ivy-bootstrap2,ivy-checksum"/>

  <!-- try to download from repo1.maven.org -->
  <target name="ivy-bootstrap1">
    <ivy-download src="${ivy_bootstrap_url1}" dest="${ivy_install_path}"/>
    <available file="${ivy_install_path}/ivy-${ivy.bootstrap.version}.jar" property="ivy.bootstrap1.success" />
  </target> 

  <target name="ivy-bootstrap2" unless="ivy.bootstrap1.success">
    <ivy-download src="${ivy_bootstrap_url2}" dest="${ivy_install_path}"/>
  </target>

  <target name="ivy-checksum">
    <checksum file="${ivy_install_path}/ivy-${ivy.bootstrap.version}.jar"
              property="${ivy_checksum_sha1}"
              algorithm="SHA"
              verifyproperty="ivy.checksum.success"/>
    <fail message="Checksum mismatch for ivy-${ivy.bootstrap.version}.jar. Please download this file manually">
      <condition>
        <isfalse value="${ivy.checksum.success}"/>
      </condition>
    </fail>
  </target>
   
  <macrodef name="ivy-download">
      <attribute name="src"/>
      <attribute name="dest"/>
    <sequential>
      <mkdir dir="@{dest}"/>
      <echo message="installing ivy ${ivy.bootstrap.version} to ${ivy_install_path}"/>
      <get src="@{src}/org/apache/ivy/ivy/${ivy.bootstrap.version}/ivy-${ivy.bootstrap.version}.jar"
           dest="@{dest}/ivy-${ivy.bootstrap.version}.jar" usetimestamp="true" ignoreerrors="true"/>
    </sequential>
  </macrodef>

  <target name="compile-core" depends="init, clover"
          description="Compiles core classes">
    <compile
      srcdir="${src.dir}"
      destdir="${build.dir}/classes/java">
      <classpath refid="classpath"/>
    </compile>

    <!-- Copy the resources folder (if existent) -->
    <copy todir="${build.dir}/classes/java">
      <fileset dir="${resources.dir}" erroronmissingdir="no"/>
    </copy>
  </target>

  <target name="compile" depends="compile-core">
    <!-- convenience target to compile core -->
  </target>

  <target name="jar-core" depends="compile-core"
    description="Packages the JAR file">
    <jarify/>
  </target>

  <property name="lucene.tgz.file" location="${common.dir}/dist/lucene-${version}.tgz"/>
  <available file="${lucene.tgz.file}" property="lucene.tgz.exists"/>
  <property name="lucene.tgz.unpack.dir" location="${common.build.dir}/lucene.tgz.unpacked"/>
  <patternset id="patternset.lucene.solr.jars">
    <include name="**/lucene-*.jar"/>
    <include name="**/solr-*.jar"/>
  </patternset>
  <available type="dir" file="${lucene.tgz.unpack.dir}" property="lucene.tgz.unpack.dir.exists"/>
  <target name="-ensure-lucene-tgz-exists" unless="lucene.tgz.exists">
    <ant dir="${common.dir}" target="package-tgz" inheritall="false"/>
  </target>
  <target name="-unpack-lucene-tgz" unless="lucene.tgz.unpack.dir.exists">
    <antcall target="-ensure-lucene-tgz-exists" inheritall="false"/>
    <mkdir dir="${lucene.tgz.unpack.dir}"/>
    <untar compression="gzip" src="${lucene.tgz.file}" dest="${lucene.tgz.unpack.dir}">
      <patternset refid="patternset.lucene.solr.jars"/>
    </untar>
  </target>
  <property name="dist.jar.dir.prefix" value="${lucene.tgz.unpack.dir}/lucene"/>
  <pathconvert property="dist.jar.dir.suffix">
    <mapper>
      <chainedmapper>
        <globmapper from="${common.dir}*" to="*"/>
        <globmapper from="*build.xml" to="*"/>
      </chainedmapper>
    </mapper>
    <path location="${ant.file}"/>
  </pathconvert>

  <macrodef name="m2-deploy" description="Builds a Maven artifact">
  	<element name="artifact-attachments" optional="yes"/>
    <element name="parent-poms" optional="yes"/>
    <element name="credentials" optional="yes"/>
    <attribute name="pom.xml"/>
    <attribute name="jar.file" default="${dist.jar.dir.prefix}-${version}/${dist.jar.dir.suffix}/${final.name}.jar"/>
    <sequential>
      <artifact:install-provider artifactId="wagon-ssh" version="1.0-beta-7"/>
      <parent-poms/>
      <artifact:pom id="maven.project" file="@{pom.xml}"/>
      <artifact:install file="@{jar.file}">
        <artifact-attachments/>
        <pom refid="maven.project"/>
      </artifact:install>
      <artifact:deploy file="@{jar.file}">
        <artifact-attachments/>
        <remoteRepository id="${m2.repository.id}" url="${m2.repository.url}">
          <credentials/>
        </remoteRepository>
        <pom refid="maven.project"/>
      </artifact:deploy>
    </sequential>
  </macrodef>
  
  <!-- validate maven dependencies -->
  <macrodef name="m2-validate-dependencies">
      <attribute name="pom.xml"/>
      <attribute name="licenseDirectory"/>
      <element name="excludes" optional="true"/>
      <element name="additional-filters" optional="true"/>
    <sequential>
      <artifact:dependencies filesetId="maven.fileset" useScope="test" type="jar">
        <artifact:pom file="@{pom.xml}"/>
        <!-- disable completely, so this has no chance to download any updates from anywhere: -->
        <remoteRepository id="apache.snapshots" url="foobar://disabled/">
          <snapshots enabled="false"/>
          <releases enabled="false"/>
        </remoteRepository>
      </artifact:dependencies>
      <licenses licenseDirectory="@{licenseDirectory}">
        <restrict>
          <fileset refid="maven.fileset"/>
          <rsel:not>
            <excludes/>
          </rsel:not>
        </restrict>
        <licenseMapper>
          <chainedmapper>
            <filtermapper refid="license-mapper-defaults"/>
            <filtermapper>
              <additional-filters/>
            </filtermapper>
          </chainedmapper>
        </licenseMapper>
      </licenses>
    </sequential>
  </macrodef>

  <macrodef name="build-manifest" description="Builds a manifest file">
  	<attribute name="title"/>
    <attribute name="implementation.title"/>
    <attribute name="manifest.file" default="${manifest.file}"/>
    <element name="additional-manifest-attributes" optional="true"/>
    <sequential>
      <!-- If possible, include the svnversion -->
      <exec dir="." executable="${svnversion.exe}" outputproperty="svnversion" failifexecutionfails="false"/>

      <manifest file="@{manifest.file}">
        <!--
        http://java.sun.com/j2se/1.5.0/docs/guide/jar/jar.html#JAR%20Manifest
        http://java.sun.com/j2se/1.5.0/docs/guide/versioning/spec/versioning2.html
        http://java.sun.com/j2se/1.5.0/docs/api/java/lang/Package.html
        http://java.sun.com/j2se/1.5.0/docs/api/java/util/jar/package-summary.html
        http://java.sun.com/developer/Books/javaprogramming/JAR/basics/manifest.html
        -->
        <!-- Don't set 'Manifest-Version' it identifies the version of the
             manifest file format, and should always be 1.0 (the default)

             Don't set 'Created-by' attribute, its purpose is
             to identify the version of java used to build the jar,
             which ant will do by default.

             Ant will happily override these with bogus strings if you
             tell it to, so don't.

             NOTE: we don't use section info because all of our manifest data
             applies to the entire jar/war ... no package specific info.
        -->
        <attribute name="Extension-Name" value="@{implementation.title}"/>
        <attribute name="Specification-Title" value="@{title}"/>
        <!-- spec version must match "digit+{.digit+}*" -->
        <attribute name="Specification-Version" value="${spec.version}"/>
        <attribute name="Specification-Vendor"
                   value="The Apache Software Foundation"/>
        <attribute name="Implementation-Title" value="@{implementation.title}"/>
        <!-- impl version can be any string -->
        <attribute name="Implementation-Version"
                   value="${version} ${svnversion} - ${user.name} - ${DSTAMP} ${TSTAMP}"/>
        <attribute name="Implementation-Vendor"
                   value="The Apache Software Foundation"/>
        <attribute name="X-Compile-Source-JDK" value="${javac.source}"/>
        <attribute name="X-Compile-Target-JDK" value="${javac.target}"/>
        <additional-manifest-attributes />
      </manifest>
    </sequential>
  </macrodef>
	
  <macrodef name="jarify" description="Builds a JAR file">
  	<attribute name="basedir" default="${build.dir}/classes/java"/>
  	<attribute name="destfile" default="${build.dir}/${final.name}.jar"/>
  	<attribute name="title" default="Lucene Search Engine: ${ant.project.name}"/>
    <attribute name="excludes" default="**/pom.xml,**/*.iml"/>
    <attribute name="metainf.source.dir" default="${common.dir}"/>
    <attribute name="implementation.title" default="org.apache.lucene"/>
    <attribute name="manifest.file" default="${manifest.file}"/>
    <element name="filesets" optional="true"/>
    <element name="jarify-additional-manifest-attributes" optional="true"/>
    <sequential>
      <build-manifest title="@{title}"
                      implementation.title="@{implementation.title}"
                      manifest.file="@{manifest.file}">
        <additional-manifest-attributes>
          <jarify-additional-manifest-attributes />
        </additional-manifest-attributes>
      </build-manifest>
    	
      <jar destfile="@{destfile}"
           basedir="@{basedir}"
           manifest="@{manifest.file}"
           excludes="@{excludes}">
        <metainf dir="@{metainf.source.dir}" includes="LICENSE.txt,NOTICE.txt"/>
        <filesets />
      </jar>
    </sequential>
  </macrodef>

  <macrodef name="module-uptodate">
    <attribute name="name"/>
    <attribute name="property"/>
    <attribute name="jarfile"/>
    <attribute name="module-src-name" default="@{name}"/>
    <sequential>
      <uptodate property="@{property}" targetfile="@{jarfile}">
      	<srcfiles dir="${common.dir}/@{module-src-name}/src/java" includes="**/*.java"/>
      </uptodate>
    </sequential>
  </macrodef>

  <property name="lucene-core.jar" value="${common.dir}/build/core/lucene-core-${version}.jar"/>
  <target name="check-lucene-core-uptodate" unless="lucene-core.uptodate">
    <uptodate property="lucene-core.uptodate" targetfile="${lucene-core.jar}">
     	<srcfiles dir="${common.dir}/core/src/java" includes="**/*.java"/>
    </uptodate>
  </target>
  <target name="jar-lucene-core" unless="lucene-core.uptodate" depends="check-lucene-core-uptodate">
    <ant dir="${common.dir}/core" target="jar-core" inheritAll="false">
      <propertyset refid="uptodate.and.compiled.properties"/>
    </ant>
    <property name="lucene-core.uptodate" value="true"/>
  </target>
  
  <target name="compile-lucene-core" unless="core.compiled">
    <ant dir="${common.dir}/core" target="compile-core" inheritAll="false">
      <propertyset refid="uptodate.and.compiled.properties"/>
    </ant>
    <property name="core.compiled" value="true"/>
  </target>

  <target name="check-lucene-core-javadocs-uptodate" unless="core-javadocs.uptodate">
    <uptodate property="core-javadocs.uptodate" targetfile="${common.dir}/build/core/lucene-core-${version}-javadoc.jar">
       <srcfiles dir="${common.dir}/core/src/java" includes="**/*.java"/>
    </uptodate>
  </target>

  <target name="check-lucene-codecs-javadocs-uptodate" unless="codecs-javadocs.uptodate">
    <uptodate property="codecs-javadocs.uptodate" targetfile="${common.dir}/build/codecs/lucene-codecs-${version}-javadoc.jar">
       <srcfiles dir="${common.dir}/codecs/src/java" includes="**/*.java"/>
    </uptodate>
  </target>

  <target name="javadocs-lucene-core" depends="check-lucene-core-javadocs-uptodate" unless="core-javadocs.uptodate">
    <ant dir="${common.dir}/core" target="javadocs" inheritAll="false">
      <propertyset refid="uptodate.and.compiled.properties"/>
    </ant>
    <property name="core-javadocs.uptodate" value="true"/>
  </target>

  <target name="compile-codecs" unless="codecs.compiled">
    <ant dir="${common.dir}/codecs" target="compile-core" inheritAll="false">
      <propertyset refid="uptodate.and.compiled.properties"/>
    </ant>
    <property name="codecs.compiled" value="true"/>
  </target>

  <target name="javadocs-lucene-codecs" depends="check-lucene-codecs-javadocs-uptodate" unless="codecs-javadocs.uptodate">
    <ant dir="${common.dir}/codecs" target="javadocs" inheritAll="false">
      <propertyset refid="uptodate.and.compiled.properties"/>
    </ant>
    <property name="codecs-javadocs.uptodate" value="true"/>
  </target>

  <target name="compile-test-framework" unless="lucene.test.framework.compiled">
    <ant dir="${common.dir}/test-framework" target="compile-core" inheritAll="false">
      <propertyset refid="uptodate.and.compiled.properties"/>
    </ant>
    <property name="lucene.test.framework.compiled" value="true"/>
  </target>

  <target name="check-lucene-test-framework-javadocs-uptodate" 
          unless="lucene.test.framework-javadocs.uptodate">
    <uptodate property="lucene.test.framework-javadocs.uptodate" 
         targetfile="${common.dir}/build/test-framework/lucene-test-framework-${version}-javadoc.jar">
       <srcfiles dir="${common.dir}/test-framework/src/java" includes="**/*.java"/>
    </uptodate>
  </target>

  <target name="javadocs-test-framework" 
          depends="check-lucene-test-framework-javadocs-uptodate"
          unless="lucene.test.framework-javadocs.uptodate">
    <ant dir="${common.dir}/test-framework" target="javadocs" inheritAll="false">
      <propertyset refid="uptodate.and.compiled.properties"/>
    </ant>
    <property name="lucene.test.framework-javadocs.uptodate" value="true"/>
  </target>

  <target name="compile-tools">
    <ant dir="${common.dir}/tools" target="compile-core" inheritAll="false"/>
  </target>

  <target name="compile-test" depends="compile-core,compile-test-framework">
    <compile-test-macro srcdir="${tests.src.dir}" destdir="${build.dir}/classes/test" test.classpath="test.classpath"/>
  </target>

  <macrodef name="compile-test-macro" description="Compiles junit tests.">
  	<attribute name="srcdir"/>
  	<attribute name="destdir"/>
  	<attribute name="test.classpath"/>
    <attribute name="javac.source" default="${javac.source}"/>
    <attribute name="javac.target" default="${javac.target}"/>
   	<sequential>
      <compile
        srcdir="@{srcdir}" 
        destdir="@{destdir}"
        javac.source="@{javac.source}"
        javac.target="@{javac.source}">
        <classpath refid="@{test.classpath}"/>
      </compile>

      <!-- Copy any data files present to the classpath -->
      <copy todir="@{destdir}">
        <fileset dir="@{srcdir}" excludes="**/*.java"/>
      </copy>
  	</sequential>
  </macrodef>

  <target name="test-updatecache" description="Overwrite tests' timings cache for balancing." depends="install-junit4-taskdef">
    <touch file="${tests.cachefile}" mkdirs="true" verbose="false" />
    <junit4:mergehints file="${tests.cachefile}" historyLength="${tests.cachefilehistory}">
      <resources>
        <!-- The order is important. Include previous stats first, then append new stats. -->
        <file file="${tests.cachefile}" />
        <fileset dir="${tests.cachedir}">
          <include name="**/*.txt" />
        </fileset>
      </resources>
    </junit4:mergehints>
  </target>

  <!-- Aliases for tests filters -->
  <condition property="tests.class" value="*.${testcase}">
    <isset property="testcase" />
  </condition>
  <condition property="tests.method" value="${testmethod}*">
    <isset property="testmethod" />
  </condition>

  <condition property="tests.showSuccess" value="true" else="false">
    <or>
      <isset property="tests.class" />
      <isset property="tests.method" />
    </or>
  </condition>

  <condition property="tests.showOutput" value="always" else="onerror">
    <or>
      <isset property="tests.class" />
      <isset property="tests.method" />
      <istrue value="${tests.showSuccess}"/>
    </or>
  </condition>

  <!-- Test macro using junit4. -->
  <macrodef name="test-macro" description="Executes junit tests.">
    <attribute name="junit.output.dir" default="${junit.output.dir}"/>
    <attribute name="junit.classpath" default="junit.classpath"/>
    <attribute name="testsDir" default="${build.dir}/classes/test"/>
    <attribute name="workDir" default="${tests.workDir}"/>
    <attribute name="threadNum" default="1"/>
    <attribute name="tests.nightly" default="${tests.nightly}"/>
    <attribute name="tests.weekly" default="${tests.weekly}"/>
    <attribute name="tests.monster" default="${tests.monster}"/>
    <attribute name="tests.slow" default="${tests.slow}"/>
    <attribute name="tests.multiplier" default="${tests.multiplier}"/>
      
    <sequential>
        <!-- Warn if somebody uses removed properties. -->
        <fail message="This property has been removed: tests.iter, use -Dtests.iters=N.">
          <condition>
            <isset property="tests.iter" />
          </condition>
        </fail>
        <!-- this combo makes no sense LUCENE-4146 -->
        <fail message="You are attempting to use 'tests.iters' in combination with a 'tests.method' value with does not end in a '*' -- This combination makes no sense, because the 'tests.method' filter will be unable to match the synthetic test names generated by the multiple iterations.">
          <condition>
            <and>
              <isset property="tests.iters" />
              <isset property="tests.method" />
              <not>
                <matches pattern="\*$" string="${tests.method}" />
              </not>
            </and>
          </condition>
        </fail>

        <!-- Defaults. -->
        <property name="tests.class"  value="" />
        <property name="tests.method" value="" />
        <property name="tests.dynamicAssignmentRatio" value="0.50" /> <!-- 50% of suites -->
        <property name="tests.haltonfailure" value="true" />
        <property name="tests.leaveTemporary" value="false" />
        <property name="tests.iters" value="" />
        <property name="tests.dups"  value="1" />
        <property name="tests.useSecurityManager"  value="true" />

        <!-- turn on security manager? -->
        <condition property="java.security.manager" value="org.apache.lucene.util.TestSecurityManager">
          <istrue value="${tests.useSecurityManager}"/>
        </condition>

        <!-- create a fileset pattern that matches ${tests.class}. -->
        <loadresource property="tests.explicitclass" quiet="true">
          <propertyresource name="tests.class" />
          <filterchain>
            <tokenfilter>
              <filetokenizer/>
              <replacestring from="." to="/"/>
              <replacestring from="*" to="**"/>
              <replaceregex pattern="$" replace=".class" />
            </tokenfilter>
          </filterchain>
        </loadresource>

        <!-- Pick the random seed now (unless already set). -->
        <junit4:pickseed property="tests.seed" />

        <!-- Pick file.encoding based on the random seed. -->
        <junit4:pickfromlist property="tests.file.encoding" allowundefined="false" seed="${tests.seed}">
            <!-- Guaranteed support on any JVM. -->
            <value>US-ASCII</value>   <!-- single byte length -->
            <value>ISO-8859-1</value> <!-- single byte length -->
            <value>UTF-8</value>      <!-- variable byte length -->
            <value><!-- empty/ default encoding. --></value>

            <!--
            Disabled because of Java 1.8 bug on Linux/ Unix:
            http://bugs.sun.com/bugdatabase/view_bug.do?bug_id=7181721

            <value>UTF-16</value>     
            <value>UTF-16LE</value>   
            <value>UTF-16BE</value>
            -->
        </junit4:pickfromlist>

        <!-- junit4 does not create this directory. TODO: is this a bug / inconsistency with dir="..."? -->
        <mkdir dir="@{workDir}/temp" />

        <!-- Local test execution statistics from defaults or local caches, if present. -->
        <local name="tests.caches" />
        <available file="${tests.cachedir}/${name}" type="dir" property="tests.caches" value="${tests.cachedir}/${name}" />
        <property name="tests.caches" location="${common.dir}/tools/junit4" /> <!-- defaults -->
        <mkdir dir="${tests.cachedir}/${name}" />

        <local name="junit4.stats.nonIgnored" />

        <junit4:junit4
            taskName="junit4"
            dir="@{workDir}"
            tempdir="@{workDir}/temp"
            maxmemory="${tests.heapsize}"

            statsPropertyPrefix="junit4.stats"

            parallelism="@{threadNum}"

            printSummary="true"
            haltonfailure="${tests.haltonfailure}" 
            failureProperty="tests.failed"

            dynamicAssignmentRatio="${tests.dynamicAssignmentRatio}"
            shuffleOnSlave="true"
            leaveTemporary="${tests.leaveTemporary}"
            seed="${tests.seed}"

            heartbeat="${tests.heartbeat}"
            uniqueSuiteNames="false"
            
            debugstream="false"
        >
            <!-- Classpaths. -->
            <classpath refid="@{junit.classpath}"/>
            <classpath refid="clover.classpath" />

            <!-- JVM arguments and system properties. -->
            <jvmarg line="${args}"/>
            <jvmarg line="${tests.heapdump.args}"/>
            <jvmarg line="${tests.clover.args}"/>
            <jvmarg line="${tests.asserts.args}"/>

            <!-- set the number of times tests should run -->
            <sysproperty key="tests.iters" value="${tests.iters}"/>
            <!-- allow tests to control debug prints -->
            <sysproperty key="tests.verbose" value="${tests.verbose}"/>
            <!-- even more debugging -->
            <sysproperty key="tests.infostream" value="${tests.infostream}"/>
            <!-- set the codec tests should run with -->
            <sysproperty key="tests.codec" value="${tests.codec}"/>
            <!-- set the postingsformat tests should run with -->
            <sysproperty key="tests.postingsformat" value="${tests.postingsformat}"/>
            <!-- set the docvaluesformat tests should run with -->
            <sysproperty key="tests.docvaluesformat" value="${tests.docvaluesformat}"/>
            <!-- set the locale tests should run with -->
            <sysproperty key="tests.locale" value="${tests.locale}"/>
            <!-- set the timezone tests should run with -->
            <sysproperty key="tests.timezone" value="${tests.timezone}"/>
            <!-- set the directory tests should run with -->
            <sysproperty key="tests.directory" value="${tests.directory}"/>
            <!-- set the line file source for oal.util.LineFileDocs -->
            <sysproperty key="tests.linedocsfile" value="${tests.linedocsfile}"/>
            <!-- set the Version that tests should run against -->
            <sysproperty key="tests.luceneMatchVersion" value="${tests.luceneMatchVersion}"/>
            <!-- for lucene we can be strict, and we don't want false fails even across methods -->
            <sysproperty key="tests.cleanthreads" value="${tests.cleanthreads.sysprop}"/>
            <!-- logging config file -->
            <sysproperty key="java.util.logging.config.file" value="${tests.loggingfile}"/>
            <!-- set whether or not nightly tests should run -->
            <sysproperty key="tests.nightly" value="@{tests.nightly}"/>
              <!-- set whether or not weekly tests should run -->
            <sysproperty key="tests.weekly" value="@{tests.weekly}"/>
            <!-- set whether or not monster tests should run -->
            <sysproperty key="tests.monster" value="@{tests.monster}"/>
              <!-- set whether or not slow tests should run -->
            <sysproperty key="tests.slow" value="@{tests.slow}"/>
              
            <!-- set whether tests framework should not require java assertions enabled -->
            <sysproperty key="tests.asserts" value="${tests.asserts}"/>

            <!-- TODO: create propertyset for test properties, so each project can have its own set -->
            <sysproperty key="tests.multiplier" value="@{tests.multiplier}"/>
            
            <!-- Temporary directory a subdir of the cwd. -->
            <sysproperty key="tempDir" value="./temp" />
            <sysproperty key="java.io.tmpdir" value="./temp" />

            <!-- Restrict access to certain Java features and install security manager: -->
            <sysproperty key="junit4.tempDir" file="@{workDir}/temp" />
            <sysproperty key="clover.db.dir" file="${clover.db.dir}" />
            <syspropertyset>
                <propertyref prefix="java.security.manager"/>
            </syspropertyset>
            <sysproperty key="java.security.policy" file="${common.dir}/tools/junit4/tests.policy" />

            <sysproperty key="tests.LUCENE_VERSION" value="${version.base}"/>

            <sysproperty key="jetty.testMode" value="1"/>
            <sysproperty key="jetty.insecurerandom" value="1"/>
            <sysproperty key="solr.directoryFactory" value="org.apache.solr.core.MockDirectoryFactory"/>
            
            <!-- disable AWT while running tests -->
            <sysproperty key="java.awt.headless" value="true"/>

            <!-- turn jenkins blood red for hashmap bugs, even on jdk7 -->
            <sysproperty key="jdk.map.althashing.threshold" value="0"/>

            <!-- Only pass these to the test JVMs if defined in ANT. -->
            <syspropertyset>
                <propertyref prefix="tests.maxfailures" />
                <propertyref prefix="tests.failfast" />
                <propertyref prefix="tests.badapples" />
                <propertyref prefix="tests.bwcdir" />
                <propertyref prefix="tests.timeoutSuite" />
                <propertyref prefix="tests.jettyConnector" />
                <propertyref prefix="tests.disableHdfs" />
                <propertyref prefix="tests.filter" />
                <propertyref prefix="tests.leavetmpdir" />
                <propertyref prefix="tests.leaveTemporary" />
                <propertyref prefix="tests.leavetemporary" />
                <propertyref prefix="solr.test.leavetmpdir" />
            </syspropertyset>

            <!-- Pass randomized settings to the forked JVM. -->
            <syspropertyset ignoreEmpty="true">
                <propertyref prefix="tests.file.encoding" />
                <mapper type="glob" from="tests.*" to="*" />
            </syspropertyset>

            <!-- Use static cached test balancing statistics. -->
            <balancers>
                <junit4:execution-times>
                    <fileset dir="${tests.caches}"  includes="**/*.txt" />
                </junit4:execution-times>
            </balancers>            

            <!-- Reporting listeners. -->
            <listeners>
                <!-- A simplified console output (maven-like). -->
                <junit4:report-text
                    showThrowable="true" 
                    showStackTraces="true" 
                    showOutput="${tests.showOutput}" 

                    showStatusOk="${tests.showSuccess}"
                    showStatusError="${tests.showError}"
                    showStatusFailure="${tests.showFailure}"
                    showStatusIgnored="${tests.showIgnored}"

                    showSuiteSummary="${tests.showSuiteSummary}"

                    useSimpleNames="${tests.useSimpleNames}"
                    maxClassNameColumns="${tests.maxClassNameColumns}"
                    
                    timestamps="${tests.timestamps}"
                    showNumFailures="${tests.showNumFailures}">

                  <!-- Filter stack traces. The default set of filters is similar to Ant's (reflection, assertions, junit's own stuff). -->
                  <junit4:filtertrace defaults="true" enabled="${tests.filterstacks}">
                    <!-- Lucene-specific stack frames (test rules mostly). -->
                    <containsstring contains="at com.carrotsearch.randomizedtesting.RandomizedRunner" />
                    <containsstring contains="at org.apache.lucene.util.AbstractBeforeAfterRule" />
                    <containsstring contains="at com.carrotsearch.randomizedtesting.rules." />
                    <containsstring contains="at org.apache.lucene.util.TestRule" />
                    <containsstring contains="at com.carrotsearch.randomizedtesting.rules.StatementAdapter" />
                    <containsstring contains="at com.carrotsearch.randomizedtesting.ThreadLeakControl" />

                    <!-- Add custom filters if you like. Lines that match these will be removed. -->
                    <!--
                    <containsstring contains=".." /> 
                    <containsregex pattern="^(\s+at )(org\.junit\.)" /> 
                    -->
                  </junit4:filtertrace>                    
                </junit4:report-text>

                <!-- Emits full status for all tests, their relative order on forked JVMs. -->
                <junit4:report-text
                    file="@{junit.output.dir}/tests-report.txt"
                    showThrowable="true" 
                    showStackTraces="true" 
                    showOutput="always"

                    showStatusOk="true"
                    showStatusError="true"
                    showStatusFailure="true"
                    showStatusIgnored="true"

                    showSuiteSummary="true"
                    timestamps="true"
                />

                <!-- Emits status on errors and failures only. -->
                <junit4:report-text
                    file="@{junit.output.dir}/tests-failures.txt"
                    showThrowable="true" 
                    showStackTraces="true" 
                    showOutput="onerror" 

                    showStatusOk="false"
                    showStatusError="true"
                    showStatusFailure="true"
                    showStatusIgnored="false"

                    showSuiteSummary="false"
                    timestamps="true"
                />
                
                <!-- Emit the information about tests timings (could be used to determine
                     the slowest tests or for reuse in balancing). -->
                <junit4:report-execution-times file="${tests.cachedir}/${name}/timehints.txt" historyLength="20" />

                <!-- ANT-compatible XMLs for jenkins records etc. -->
                <junit4:report-ant-xml dir="@{junit.output.dir}" outputStreams="no" />

                <!--
                Enable if you wish to have a nice HTML5 report.
                <junit4:report-json file="@{junit.output.dir}/tests-report-${ant.project.name}/index.html" outputStreams="no" />
                -->
            </listeners>

            <!-- Input test classes. -->
            <junit4:duplicate times="${tests.dups}">
              <fileset dir="@{testsDir}">
                <include name="**/Test*.class" />
                <include name="**/*Test.class" />
                <include name="${tests.explicitclass}" if="tests.explicitclass" />
                <exclude name="**/*$*" />
              </fileset>
            </junit4:duplicate>
        </junit4:junit4>

        <!-- Append the number of non-ignored (actually executed) tests. -->
        <echo file="${tests.totals.tmpfile}" append="true" encoding="UTF-8"># module: ${ant.project.name}&#x000a;${junit4.stats.nonIgnored}&#x000a;</echo>
        
        <fail message="Beasting executed no tests (a typo in the filter pattern maybe?)">
          <condition>
            <and>
              <isset property="tests.isbeasting"/>
              <equals arg1="${junit4.stats.nonIgnored}" arg2="0"/>
            </and>
          </condition>
        </fail>

        <!-- Report the 5 slowest tests from this run to the console. -->
        <echo level="info">5 slowest tests:</echo>
        <junit4:tophints max="5">
          <file file="${tests.cachedir}/${name}/timehints.txt" />
        </junit4:tophints>
    </sequential>
  </macrodef>

  <target name="test-times" description="Show the slowest tests (averages)." depends="install-junit4-taskdef">
    <property name="max" value="10" />
    <echo>Showing ${max} slowest tests according to local stats. (change with -Dmax=...).</echo>
    <junit4:tophints max="${max}">
      <fileset dir="${tests.cachedir}" includes="**/*.txt" />
    </junit4:tophints>

    <echo>Showing ${max} slowest tests in cached stats. (change with -Dmax=...).</echo>
    <junit4:tophints max="${max}">
        <fileset dir="${common.dir}/tools/junit4">
          <include name="*.txt" />
        </fileset>
    </junit4:tophints>
  </target>

  <target name="test-help" description="Help on 'ant test' syntax.">
      <echo taskname="help">
#
# Test case filtering. --------------------------------------------
#
# - 'tests.class' is a class-filtering shell-like glob pattern,
#   'testcase' is an alias of "tests.class=*.${testcase}"
# - 'tests.method' is a method-filtering glob pattern.
#   'testmethod' is an alias of "tests.method=${testmethod}*"
#

# Run a single test case (variants)
ant test -Dtests.class=org.apache.lucene.package.ClassName
ant test "-Dtests.class=*.ClassName"
ant test -Dtestcase=ClassName

# Run all tests in a package and sub-packages
ant test "-Dtests.class=org.apache.lucene.package.*"

# Run any test methods that contain 'esi' (like: ...r*esi*ze...).
ant test "-Dtests.method=*esi*"

#
# Seed and repetitions. -------------------------------------------
#

# Run with a given seed (seed is a hex-encoded long).
ant test -Dtests.seed=DEADBEEF

# Repeats _all_ tests of ClassName N times. Every test repetition
# will have a different seed.
ant test -Dtests.iters=N -Dtestcase=ClassName

# Repeats _all_ tests of ClassName N times. Every test repetition
# will have exactly the same master (dead) and method-level (beef)
# seed.
ant test -Dtests.iters=N -Dtestcase=ClassName -Dtests.seed=dead:beef

# Repeats a given test N times (note the filters - individual test
# repetitions are given suffixes, ie: testFoo[0], testFoo[1], etc...
# so using testmethod or tests.method ending in a glob is necessary
# to ensure iterations are run).
ant test -Dtests.iters=N -Dtestcase=ClassName -Dtestmethod=mytest
ant test -Dtests.iters=N -Dtestcase=ClassName -Dtests.method=mytest*

# Repeats N times but skips any tests after the first failure or M
# initial failures.
ant test -Dtests.iters=N -Dtests.failfast=yes -Dtestcase=...
ant test -Dtests.iters=N -Dtests.maxfailures=M -Dtestcase=...

# Repeats every suite (class) and any tests inside N times
# can be combined with -Dtestcase or -Dtests.iters, etc.
# Can be used for running a single class on multiple JVMs
# in parallel.
ant test -Dtests.dups=N ...

# Test beasting: Repeats every suite with same seed per class
# (N times in parallel) and each test inside (M times). The whole
# run is repeated (beasting) P times in a loop, with a different
# master seed. You can combine beasting with any other parameter,
# just replace "test" with "beast" and give -Dbeast.iters=P
# (P >> 1).
ant beast -Dtests.dups=N -Dtests.iters=M -Dbeast.iters=P \
  -Dtestcase=ClassName

#
# Test groups. ----------------------------------------------------
#
# test groups can be enabled or disabled (true/false). Default
# value provided below in [brackets].

ant -Dtests.nightly=[false]   - nightly test group (@Nightly)
ant -Dtests.weekly=[false]    - weekly tests (@Weekly)
ant -Dtests.awaitsfix=[false] - known issue (@AwaitsFix)
ant -Dtests.slow=[true]       - slow tests (@Slow)

#
# Load balancing and caches. --------------------------------------
#

# Run sequentially (one slave JVM).
ant -Dtests.jvms=1 test

# Run with more slave JVMs than the default.
# Don't count hypercores for CPU-intense tests.
# Make sure there is enough RAM to handle child JVMs.
ant -Dtests.jvms=8 test

# Use repeatable suite order on slave JVMs (disables job stealing).
ant -Dtests.dynamicAssignmentRatio=0 test

# Update global (versioned!) execution times cache (top level).
ant clean test
ant -f lucene/build.xml test-updatecache

#
# Miscellaneous. --------------------------------------------------
#

# Run all tests without stopping on errors (inspect log files!).
ant -Dtests.haltonfailure=false test

# Run more verbose output (slave JVM parameters, etc.).
ant -verbose test

# Include additional information like what is printed to 
# sysout/syserr, even if the test passes.
# Enabled automatically when running for a single test case.
ant -Dtests.showSuccess=true test

# Change the default suite timeout to 5 seconds.
ant -Dtests.timeoutSuite=5000! ...

# Display local averaged stats, if any (30 slowest tests).
ant test-times -Dmax=30

# Display a timestamp alongside each suite/ test.
ant -Dtests.timestamps=on ...

# Override forked JVM file.encoding
ant -Dtests.file.encoding=XXX ...

# Don't remove any temporary files under slave directories, even if
# the test passes (any of the following props):
ant -Dtests.leaveTemporary=true
ant -Dtests.leavetmpdir=true
ant -Dsolr.test.leavetmpdir=true

# Do *not* filter stack traces emitted to the console.
ant -Dtests.filterstacks=false

# Output test files and reports.
${tests-output}/tests-report.txt    - full ASCII tests report
${tests-output}/tests-failures.txt  - failures only (if any)
${tests-output}/tests-report-*      - HTML5 report with results
${tests-output}/junit4-*.suites     - per-JVM executed suites
                                      (important if job stealing).
      </echo>
  </target>

  <target name="install-junit4-taskdef" depends="ivy-configure">
    <!-- JUnit4 taskdef. -->
    <ivy:resolve   file="${common.dir}/test-framework/ivy.xml" type="jar" log="quiet" />
    <ivy:cachepath file="${common.dir}/test-framework/ivy.xml" conf="junit4-stdalone" type="jar" transitive="false" pathid="path.junit4" />

    <taskdef uri="antlib:com.carrotsearch.junit4">
      <classpath refid="path.junit4" />
    </taskdef>
  </target>

  <!-- note: order here is important, the taskdef depends on test-framework
       jars so we just order it after compile-test to ensure that -->
  <target name="test" depends="clover,compile-test,install-junit4-taskdef,validate,-init-totals,-test,-check-totals" description="Runs unit tests"/>
  <target name="beast" depends="clover,compile-test,install-junit4-taskdef,validate,-init-totals,-beast,-check-totals" description="Runs unit tests in a loop (-Dbeast.iters=n)"/>

  <!-- Run the actual tests (must be wrapped with -init-totals, -check-totals) -->
  <target name="-test">
    <mkdir dir="${junit.output.dir}"/>
    <test-macro threadNum="${tests.jvms.override}" />
  </target>

  <!-- Beast the actual tests (must be wrapped with -init-totals, -check-totals) -->
  <target name="-beast" depends="resolve-groovy">
    <fail message="The Beast only works inside of individual modules (where 'junit.classpath' is defined)">
      <condition>
        <not><isreference refid="junit.classpath"/></not>
      </condition>
    </fail>
    <groovy taskname="beaster"><![CDATA[
      import org.apache.tools.ant.BuildException;
      import org.apache.tools.ant.BuildLogger;
      import org.apache.tools.ant.Project;
      
      int iters = (properties['beast.iters'] ?: '1') as int;
      if (iters <= 1) {
        throw new BuildException("Please give -Dbeast.iters with an int value > 1.");
      }
      
      def antcall = project.createTask('antcall');
      antcall.with {
        target = '-test';
        inheritAll = true;
        inheritRefs = true;
        createParam().with {
          name = "tests.isbeasting";
          value = "true";
        };
      };
      
      (1..iters).each { i ->
        task.log('Beast round: ' + i, Project.MSG_INFO);
        try {
          // disable verbose build logging:
          project.buildListeners.each { listener ->
            if (listener instanceof BuildLogger) {
              listener.messageOutputLevel = Project.MSG_WARN;
            }
          };
          
          antcall.execute();
          
        } catch (BuildException be) {
          def logFile = new File(properties["junit.output.dir"], "tests-failures.txt");
          if (logFile.exists()) {
            logFile.eachLine("UTF-8", { line ->
              task.log(line, Project.MSG_ERR);
            });
          }
          throw be;
        } finally {
          // restore build logging (unfortunately there is no way to get the original logging level (write-only property):
          project.buildListeners.each { listener ->
            if (listener instanceof BuildLogger) {
              listener.messageOutputLevel = Project.MSG_INFO;
            }
          };
        }
      };
      task.log('Beasting finished.', Project.MSG_INFO);
    ]]></groovy>
  </target>

  <target name="-check-totals" if="tests.totals.toplevel" depends="resolve-groovy">
    <!-- We are concluding a test pass at the outermost level. Sum up all executed tests. -->
    <groovy><![CDATA[
      import org.apache.tools.ant.BuildException;
      
      total = 0;
      statsFile = new File(properties["tests.totals.tmpfile"]);
      statsFile.eachLine("UTF-8", { line ->
        if (line ==~ /^[0-9]+/) {
          total += Integer.valueOf(line);
        }
      });
      statsFile.delete();

      if (total == 0) {
        throw new BuildException("Not even a single test was executed (a typo in the filter pattern maybe?).");
      }

      // Interesting but let's keep the build output quiet.
      // task.log("Grand total of all executed tests (including sub-modules): " + total);
    ]]></groovy>
  </target>

  <!-- The groovy dependency is wanted: this is done early before any test or any other submodule is ran, to prevent permgen errors! -->
  <target name="-init-totals" unless="tests.totals.tmpfile" depends="resolve-groovy">
    <mkdir dir="${build.dir}" />
    <tempfile property="tests.totals.tmpfile"
              destdir="${build.dir}"
              prefix=".test-totals-"
              suffix=".tmp"
              deleteonexit="true"
              createfile="true" />
    <property name="tests.totals.toplevel" value="true" />
  </target>

  <!--
   See http://issues.apache.org/jira/browse/LUCENE-721
   -->
  <target name="clover" depends="-clover.disable,-clover.load,-clover.classpath,-clover.setup" description="Instrument the Unit tests using Clover. To use, specify -Drun.clover=true on the command line."/>
  
  <target name="-clover.load" depends="ivy-availability-check,ivy-configure" if="run.clover" unless="clover.loaded">
    <available file="${clover.license.path}" property="clover.license.available" />
    <fail unless="clover.license.available"><![CDATA[.

  #########################################################################
  Atlassian Clover License not found!
  
  Current License path: ${clover.license.path}

  To use Atlassian Clover with Lucene build, you need a proper license
  and let the system property 'clover.license.path' point to it.
  You can pass it to ANT with:
  
  $ ant -Dclover.license.path=/path/to/clover.license -Drun.clover=true ...
  
  Apache Lucene/Solr source checkouts from SVN already contain the
  file, but source distributions cannot because of legal reasons.
  #########################################################################
  
]]></fail>
    <echo>Code coverage with Atlassian Clover enabled.</echo>
    <ivy:cachepath organisation="com.atlassian.clover" module="clover" revision="4.0.0"
      inline="true" conf="master" pathid="clover.classpath"/>
    <taskdef resource="cloverlib.xml" classpathref="clover.classpath" />
    <mkdir dir="${clover.db.dir}"/>
    <!-- This is a hack, instead of setting "clover.loaded" to "true", we set it
     to the stringified classpath. So it can be passed down to subants,
     and reloaded by "-clover.classpath" task (see below): -->
    <pathconvert property="clover.loaded" refid="clover.classpath"/>
  </target>
  
  <target name="-clover.classpath" if="run.clover">
    <!-- redefine the clover classpath refid for tests by using the hack above: -->
    <path id="clover.classpath" path="${clover.loaded}"/>
  </target>

  <target name="-clover.setup" if="run.clover">
    <clover-setup initString="${clover.db.dir}/coverage.db" encoding="${build.encoding}">
      <fileset dir="${src.dir}" erroronmissingdir="no">
        <include name="org/apache/**/*.java" />
      </fileset>
      <testsources dir="${tests.src.dir}" erroronmissingdir="no">
        <include name="org/apache/**/*.java" />
      </testsources>
    </clover-setup>
  </target>

  <target name="-clover.disable" unless="run.clover">
    <!-- define dummy clover path used by junit -->
    <path id="clover.classpath"/>
  </target>

  <target name="pitest" if="run.pitest" depends="compile-test,install-junit4-taskdef,clover,validate"
      description="Run Unit tests using pitest mutation testing. To use, specify -Drun.pitest=true on the command line.">
    <echo>Code coverage with pitest enabled.</echo>
    <ivy:cachepath
        organisation="org.pitest" module="pitest-ant"
        inline="true"
        pathid="pitest.framework.classpath" />
    <pitest-macro />
  </target>

  <target name="generate-test-reports" description="Generates test reports">
    <mkdir dir="${junit.reports}"/>
    <junitreport todir="${junit.output.dir}">
      <!-- this fileset let's the task work for individual modules,
           as well as the project as a whole
       -->
      <fileset dir="${build.dir}">
        <include name="**/test/TEST-*.xml"/>
      </fileset>
      <report format="frames" todir="${junit.reports}"/>
    </junitreport>
  </target>

  <target name="jar" depends="jar-core">
    <!-- convenience target to package core JAR -->
  </target>

  <target name="jar-src">
    <sequential>
      <mkdir dir="${build.dir}" />
      <jarify basedir="${src.dir}" destfile="${build.dir}/${final.name}-src.jar">
        <filesets>
          <fileset dir="${resources.dir}" erroronmissingdir="no"/>
        </filesets>
      </jarify>
    </sequential>
  </target>

  <target name="default" depends="jar-core"/>

  <available type="file" file="pom.xml" property="pom.xml.present"/>

  <!-- TODO, this is really unintuitive how we depend on a target that does not exist -->
  <target name="javadocs">
  	<fail message="You must redefine the javadocs task to do something!!!!!"/>
  </target>

  <target name="install-maven-tasks" unless="maven-tasks.uptodate" depends="ivy-availability-check,ivy-configure">
    <property name="maven-tasks.uptodate" value="true"/>
    <ivy:cachepath organisation="org.apache.maven" module="maven-ant-tasks" revision="2.1.3"
             inline="true" conf="master" type="jar" pathid="maven-ant-tasks.classpath"/>
    <taskdef resource="org/apache/maven/artifact/ant/antlib.xml" 
             uri="antlib:org.apache.maven.artifact.ant" 
             classpathref="maven-ant-tasks.classpath"/>
  </target>

  <target name="-dist-maven" depends="install-maven-tasks, jar-src, javadocs">
    <sequential>
      <property name="top.level.dir" location="${common.dir}/.."/>
      <pathconvert property="pom.xml">
        <mapper>
          <chainedmapper>
            <globmapper from="${top.level.dir}*" to="${filtered.pom.templates.dir}*"/>
            <globmapper from="*build.xml" to="*pom.xml"/>
          </chainedmapper>
        </mapper>
        <path location="${ant.file}"/>
      </pathconvert>
      <m2-deploy pom.xml="${pom.xml}">
        <artifact-attachments>
          <attach file="${build.dir}/${final.name}-src.jar"
                  classifier="sources"/>
          <attach file="${build.dir}/${final.name}-javadoc.jar"
                  classifier="javadoc"/>
        </artifact-attachments>
      </m2-deploy>
    </sequential>
  </target>

  <target name="-dist-maven-src-java" depends="install-maven-tasks, jar-src, javadocs">
    <sequential>
      <property name="top.level.dir" location="${common.dir}/.."/>
      <pathconvert property="pom.xml">
        <mapper>
          <chainedmapper>
            <globmapper from="${top.level.dir}*" to="${filtered.pom.templates.dir}*"/>
            <globmapper from="*build.xml" to="*/src/java/pom.xml"/>
          </chainedmapper>
        </mapper>
        <path location="${ant.file}"/>
      </pathconvert>
      <m2-deploy pom.xml="${pom.xml}">
        <artifact-attachments>
          <attach file="${build.dir}/${final.name}-src.jar"
                  classifier="sources"/>
          <attach file="${build.dir}/${final.name}-javadoc.jar"
                  classifier="javadoc"/>
        </artifact-attachments>
      </m2-deploy>
    </sequential>
  </target>
  
  <target name="-validate-maven-dependencies.init">
    <!-- find the correct pom.xml path and assigns it to property pom.xml -->
    <property name="top.level.dir" location="${common.dir}/.."/>
    <pathconvert property="maven.pom.xml">
      <mapper>
        <chainedmapper>
          <globmapper from="${top.level.dir}*" to="${filtered.pom.templates.dir}*"/>
          <globmapper from="*build.xml" to="*pom.xml"/>
        </chainedmapper>
      </mapper>
      <path location="${ant.file}"/>
    </pathconvert>
    
    <!-- convert ${version} to be a glob pattern, so snapshot versions are allowed: -->
    <loadresource property="maven.version.glob">
      <propertyresource name="version"/>
      <filterchain>
        <tokenfilter>
          <filetokenizer/>
          <replacestring from="-SNAPSHOT" to="-*"/>
        </tokenfilter>
      </filterchain>
    </loadresource>
  </target>
  
  <target name="-validate-maven-dependencies" depends="-validate-maven-dependencies.init">
    <m2-validate-dependencies pom.xml="${maven.pom.xml}" licenseDirectory="${license.dir}">
      <additional-filters>
        <replaceregex pattern="jetty([^/]+)$" replace="jetty" flags="gi" />
        <replaceregex pattern="slf4j-([^/]+)$" replace="slf4j" flags="gi" />
        <replaceregex pattern="javax\.servlet([^/]+)$" replace="javax.servlet" flags="gi" />
      </additional-filters>
      <excludes>
        <rsel:name name="**/lucene-*-${maven.version.glob}.jar" handledirsep="true"/>
      </excludes>
    </m2-validate-dependencies>
  </target>
  
  <property name="module.dependencies.properties.file" location="${common.build.dir}/module.dependencies.properties"/>

  <target name="-append-module-dependencies-properties">
    <sequential>
      <property name="top.level.dir" location="${common.dir}/.."/>
      <pathconvert property="classpath.list" pathsep="," dirsep="/" setonempty="true">
        <path refid="classpath"/>
        <globmapper from="${top.level.dir}/*" to="*" handledirsep="true"/>
      </pathconvert>
      <pathconvert property="test.classpath.list" pathsep="," dirsep="/" setonempty="true">
        <path refid="test.classpath"/>
        <globmapper from="${top.level.dir}/*" to="*" handledirsep="true"/>
      </pathconvert>
      <echo append="true" file="${module.dependencies.properties.file}">
${ant.project.name}.dependencies=${classpath.list}
${ant.project.name}.test.dependencies=${test.classpath.list}
      </echo>
    </sequential>
  </target>

  <property name="maven.dependencies.filters.file" location="${common.build.dir}/maven.dependencies.filters.properties"/>

  <target name="-get-maven-dependencies" depends="compile-tools,load-custom-tasks">
    <ant dir="${common.dir}/.." target="-append-all-modules-dependencies-properties" inheritall="false"/>
    <get-maven-dependencies-macro
        dir="${common.dir}/.."
        centralized.versions.file="${common.dir}/ivy-versions.properties"
        module.dependencies.properties.file="${module.dependencies.properties.file}"
        maven.dependencies.filters.file="${maven.dependencies.filters.file}"/>
  </target>

  <target name="-get-maven-poms" depends="-get-maven-dependencies">
    <property name="maven-build-dir" location="${common.dir}/../maven-build"/>
    <copy todir="${maven-build-dir}" overwrite="true" encoding="UTF-8">
      <fileset dir="${common.dir}/../dev-tools/maven"/>
      <filterset begintoken="@" endtoken="@">
        <filter token="version" value="${version}"/>
        <filter token="version.base" value="${version.base}"/>
        <filter token="spec.version" value="${spec.version}"/>
      </filterset>
      <filterset>
        <filtersfile file="${maven.dependencies.filters.file}"/>
      </filterset>
      <globmapper from="*.template" to="*"/>
    </copy>
  </target>

  <target name="-filter-pom-templates" depends="-get-maven-dependencies">
    <mkdir dir="${filtered.pom.templates.dir}"/>
    <copy todir="${common.dir}/build/poms" overwrite="true" encoding="UTF-8" filtering="on">
      <fileset dir="${common.dir}/../dev-tools/maven"/>
      <filterset begintoken="@" endtoken="@">
        <filter token="version" value="${version}"/>
      </filterset>
      <filterset>
        <filtersfile file="${maven.dependencies.filters.file}"/>
      </filterset>
      <globmapper from="*.template" to="*"/>
    </copy>
  </target>

  <target name="stage-maven-artifacts">
    <sequential>
      <property name="output.build.xml" location="${build.dir}/stage_maven_build.xml"/>
      <property name="dev-tools.scripts.dir" value="../dev-tools/scripts"/>
      <exec dir="." executable="${perl.exe}" failonerror="false" outputproperty="stage.maven.script.output"
        resultproperty="stage.maven.script.success">
        <arg value="-CSD"/>
        <arg value="${dev-tools.scripts.dir}/write.stage.maven.build.xml.pl"/>
        <arg value="${maven.dist.dir}"/>              <!-- Maven distribution artifacts directory -->
        <arg value="${output.build.xml}"/>            <!-- Ant build file to be written -->
        <arg value="${common.dir}/common-build.xml"/> <!-- Imported from the ant file to be written -->
        <arg value="${m2.credentials.prompt}"/>
        <arg value="${m2.repository.id}"/>
        <arg value="${m2.repository.url}"/>
      </exec>
      <echo message="${stage.maven.script.output}"/>
      <fail message="maven stage script failed!">
        <condition>
          <not>
            <equals arg1="${stage.maven.script.success}" arg2="0"/>
          </not>
        </condition>
      </fail>
    </sequential>
    <echo>Invoking target stage-maven in ${output.build.xml} now...</echo>
    <ant target="stage-maven" antfile="${output.build.xml}" inheritall="false">
      <property name="m2.repository.id" value="${m2.repository.id}"/>
      <property name="m2.repository.url" value="${m2.repository.url}"/>
    </ant>
  </target>

  <target name="rat-sources-typedef" unless="rat.loaded">
    <ivy:cachepath organisation="org.apache.rat" module="apache-rat" revision="0.11" transitive="false" inline="true" conf="master" type="jar" pathid="rat.classpath"/>
    <typedef resource="org/apache/rat/anttasks/antlib.xml" uri="antlib:org.apache.rat.anttasks" classpathref="rat.classpath"/>
    <property name="rat.loaded" value="true"/>
  </target>

  <target name="rat-sources" depends="rat-sources-typedef"
	  description="runs the tasks over source and test files">
    <!-- create a temp file for the log to go to -->
    <tempfile property="rat.sources.logfile"
              prefix="rat"
              destdir="${java.io.tmpdir}"/>
    <!-- run rat, going to the file -->
    <rat:report xmlns:rat="antlib:org.apache.rat.anttasks" 
                reportFile="${rat.sources.logfile}" addDefaultLicenseMatchers="true">
      <fileset dir="." includes="*.xml ${rat.additional-includes}" excludes="${rat.additional-excludes}"/>
      <fileset dir="${src.dir}" excludes="${rat.excludes}" erroronmissingdir="false"/>
      <fileset dir="${tests.src.dir}" excludes="${rat.excludes}" erroronmissingdir="false"/>

      <!-- TODO: Check all resource files. Currently not all stopword and similar files have no header! -->
      <fileset dir="${resources.dir}" includes="META-INF/**" erroronmissingdir="false"/>
      
      <!-- BSD 4-clause stuff (is disallowed below) -->
      <rat:substringMatcher licenseFamilyCategory="BSD4 "
             licenseFamilyName="Original BSD License (with advertising clause)">
        <pattern substring="All advertising materials"/>
      </rat:substringMatcher>

      <!-- BSD-like stuff -->
      <rat:substringMatcher licenseFamilyCategory="BSD  "
             licenseFamilyName="Modified BSD License">
      <!-- brics automaton -->
        <pattern substring="Copyright (c) 2001-2009 Anders Moeller"/>
      <!-- snowball -->
        <pattern substring="Copyright (c) 2001, Dr Martin Porter"/>
      <!-- UMASS kstem -->
        <pattern substring="THIS SOFTWARE IS PROVIDED BY UNIVERSITY OF MASSACHUSETTS AND OTHER CONTRIBUTORS"/>
      <!-- Egothor -->
        <pattern substring="Egothor Software License version 1.00"/>
      <!-- JaSpell -->
        <pattern substring="Copyright (c) 2005 Bruno Martins"/>
      <!-- d3.js -->
        <pattern substring="THIS SOFTWARE IS PROVIDED BY THE COPYRIGHT HOLDERS AND CONTRIBUTORS"/>
      <!-- highlight.js -->
        <pattern substring="THIS SOFTWARE IS PROVIDED BY THE REGENTS AND CONTRIBUTORS"/>
      </rat:substringMatcher>

      <!-- MIT-like -->
      <rat:substringMatcher licenseFamilyCategory="MIT  "
             licenseFamilyName="The MIT License">
      <!-- ICU license -->
        <pattern substring="Permission is hereby granted, free of charge, to any person obtaining a copy"/>
      </rat:substringMatcher>

      <!-- Apache -->
      <rat:substringMatcher licenseFamilyCategory="AL   "
             licenseFamilyName="Apache">
        <pattern substring="Licensed to the Apache Software Foundation (ASF) under"/>
        <!-- this is the old-school one under some files -->
        <pattern substring="Licensed under the Apache License, Version 2.0 (the &quot;License&quot;)"/>
      </rat:substringMatcher>

      <rat:substringMatcher licenseFamilyCategory="GEN  "
             licenseFamilyName="Generated">
      <!-- svg files generated by gnuplot -->
        <pattern substring="Produced by GNUPLOT"/>
      <!-- snowball stemmers generated by snowball compiler -->
        <pattern substring="This file was generated automatically by the Snowball to Java compiler"/>
      <!-- uima tests generated by JCasGen -->
        <pattern substring="First created by JCasGen"/>
      <!-- parsers generated by antlr -->
        <pattern substring="ANTLR GENERATED CODE"/>
      </rat:substringMatcher>

      <!-- built in approved licenses -->
      <rat:approvedLicense familyName="Apache"/>
      <rat:approvedLicense familyName="The MIT License"/>
      <rat:approvedLicense familyName="Modified BSD License"/>
      <rat:approvedLicense familyName="Generated"/>
    </rat:report>
    <!-- now print the output, for review -->
    <loadfile property="rat.output" srcFile="${rat.sources.logfile}"/>
    <echo taskname="rat">${rat.output}</echo>
    <delete>
      <fileset file="${rat.sources.logfile}">
        <and>
          <containsregexp expression="^0 Unknown Licenses"/>
          <not>
            <containsregexp expression="^\s+!"/>
          </not>
        </and>
      </fileset>
    </delete>
    <!-- fail if we didnt find the pattern -->
    <fail message="Rat problems were found!">
      <condition>
        <available file="${rat.sources.logfile}"/>
      </condition>
    </fail>
  </target>

  <!--+
      | M A C R O S
      +-->
  <macrodef name="compile">
    <attribute name="srcdir"/>
    <attribute name="destdir"/>
    <attribute name="javac.source" default="${javac.source}"/>
    <attribute name="javac.target" default="${javac.target}"/>
    <attribute name="includeantruntime" default="${javac.includeAntRuntime}" />

    <element name="nested" implicit="yes" optional="yes"/>

    <sequential>
      <mkdir dir="@{destdir}"/>
      <javac
        includeAntRuntime="@{includeantruntime}"
        encoding="${build.encoding}"
        bootclasspath="${bootclasspath}"
        srcdir="@{srcdir}"
        destdir="@{destdir}"
        deprecation="${javac.deprecation}"
        debug="${javac.debug}"
        source="@{javac.source}"
        target="@{javac.target}">
        <nested/>
        <!-- <compilerarg line="-Xmaxwarns 10000000"/>
        <compilerarg line="-Xmaxerrs 10000000"/> -->
        <!-- for generics in Java 1.5: -->
        <compilerarg line="${javac.args}"/>
      </javac>
    </sequential>
  </macrodef>

  <!-- ECJ Javadoc linting: -->
  
  <condition property="ecj-javadoc-lint.supported">
    <equals arg1="${build.java.runtime}" arg2="1.8"/>
  </condition>

  <condition property="ecj-javadoc-lint-tests.supported">
    <and>
      <isset property="ecj-javadoc-lint.supported"/>
      <isset property="module.has.tests"/>
    </and>
  </condition>

  <target name="-ecj-javadoc-lint-unsupported" unless="ecj-javadoc-lint.supported">
    <fail message="Linting documentation with ECJ is not supported on this Java version (${build.java.runtime}).">
      <condition>
        <not><isset property="is.jenkins.build"/></not>
      </condition>
    </fail>
    <echo level="warning" message="WARN: Linting documentation with ECJ is not supported on this Java version (${build.java.runtime}). NOTHING DONE!"/>
  </target>

  <target name="-ecj-javadoc-lint" depends="-ecj-javadoc-lint-unsupported,-ecj-javadoc-lint-src,-ecj-javadoc-lint-tests"/>

  <target name="-ecj-javadoc-lint-src" depends="-ecj-resolve" if="ecj-javadoc-lint.supported">
    <ecj-macro srcdir="${src.dir}" configuration="${common.dir}/tools/javadoc/ecj.javadocs.prefs">
      <classpath refid="classpath"/>
    </ecj-macro>
  </target>

  <target name="-ecj-javadoc-lint-tests" depends="-ecj-resolve" if="ecj-javadoc-lint-tests.supported">
    <ecj-macro srcdir="${tests.src.dir}" configuration="${common.dir}/tools/javadoc/ecj.javadocs.prefs">
      <classpath refid="test.classpath"/>
    </ecj-macro>
  </target>
  
  <target name="-ecj-resolve" unless="ecj.loaded" depends="ivy-availability-check,ivy-configure" if="ecj-javadoc-lint.supported">
    <ivy:cachepath organisation="org.eclipse.jdt.core.compiler" module="ecj" revision="4.4"
     inline="true" conf="master" type="jar" pathid="ecj.classpath" />
    <componentdef classname="org.eclipse.jdt.core.JDTCompilerAdapter"
     classpathref="ecj.classpath" name="ecj-component"/>
    <property name="ecj.loaded" value="true"/>
  </target>

  <macrodef name="ecj-macro">
    <attribute name="srcdir"/>
    <attribute name="javac.source" default="${javac.source}"/>
    <attribute name="includeantruntime" default="${javac.includeAntRuntime}" />
    <attribute name="configuration"/>

    <element name="nested" implicit="yes" optional="yes"/>

    <sequential>
      <javac
        includeAntRuntime="@{includeantruntime}"
        encoding="${build.encoding}"
        srcdir="@{srcdir}"
        source="@{javac.source}"
        target="@{javac.source}"
        taskname="ecj-lint">
        <ecj-component/>
        <nested/>
        <compilerarg value="-d"/>
        <compilerarg value="none"/>
        <compilerarg value="-enableJavadoc"/>
        <compilerarg value="-properties"/>
        <compilerarg value="@{configuration}"/>
      </javac>
    </sequential>
  </macrodef>

  <!-- TODO: if we make a custom ant task, we can give better
       errors and stuff here, and not make a stupid temp dir -->
  <macrodef name="jtidy-macro">
    <element name="nested" implicit="yes" optional="yes"/>
    <sequential>
      <ivy:cachepath organisation="net.sf.jtidy" module="jtidy" revision="r938"
          log="download-only" inline="true" conf="master" type="jar" pathid="jtidy.classpath" />
      <taskdef name="tidy" classname="org.w3c.tidy.ant.JTidyTask" classpathref="jtidy.classpath"/>
      <delete dir="${common.dir}/build/jtidy_tmp" quiet="true"/>
      <echo message="Checking for broken html (such as invalid tags)..." taskname="jtidy"/>
      <tidy failonerror="true" destdir="${common.dir}/build/jtidy_tmp">
         <nested/>
         <parameter name="input-encoding" value="UTF-8" />
         <parameter name="only-errors" value="true" />
         <parameter name="show-warnings" value="false" />
      </tidy>
      <delete dir="${common.dir}/build/jtidy_tmp" quiet="true"/>
    </sequential>
  </macrodef>

  <property name="failonjavadocwarning" value="true"/>
  <macrodef name="invoke-javadoc">
    <element name="sources" optional="yes"/>
    <attribute name="destdir"/>
  	<attribute name="title" default="${Name} ${version} API"/>
    <attribute name="overview" default="${src.dir}/overview.html"/>
    <attribute name="linksource" default="no"/>
    <sequential>
      <antcall target="download-java8-javadoc-packagelist"/>
      <delete file="@{destdir}/stylesheet.css" failonerror="false"/>
      <copy todir="@{destdir}" file="${prettify.dir}/prettify.js" overwrite="false" />
      <record name="@{destdir}/log_javadoc.txt" action="start" append="no"/>
      <javadoc
          overview="@{overview}"
          bootclasspath="${bootclasspath}"
          packagenames="org.apache.lucene.*,org.apache.solr.*"
          destdir="@{destdir}"
          access="${javadoc.access}"
          encoding="${build.encoding}"
          charset="${javadoc.charset}"
          docencoding="${javadoc.charset}"
          noindex="${javadoc.noindex}"
          includenosourcepackages="true"
          author="true"
          version="true"
          linksource="@{linksource}"
          use="true"
          failonerror="true"
          source="${javac.source}"
          locale="en_US"
          windowtitle="${Name} ${version} API"
          doctitle="@{title}"
          maxmemory="${javadoc.maxmemory}">
        <tag name="lucene.experimental" 
          description="WARNING: This API is experimental and might change in incompatible ways in the next release."/>
        <tag name="lucene.internal"
        description="NOTE: This API is for internal purposes only and might change in incompatible ways in the next release."/>
      	<link offline="true" packagelistLoc="${javadoc.dir}"/>
        <link offline="true" href="${javadoc.link}" packagelistLoc="${javadoc.packagelist.dir}/java8"/>
        <bottom><![CDATA[
          <i>Copyright &copy; ${year} Apache Software Foundation.  All Rights Reserved.</i>
          <script src='{@docRoot}/prettify.js' type='text/javascript'></script>
          <script type='text/javascript'>
            (function(){
              var oldonload = window.onload;
              if (typeof oldonload != 'function') {
                window.onload = prettyPrint;
              } else {
                window.onload = function() {
                  oldonload();
                  prettyPrint();
                }
              }
            })();
          </script>
        ]]></bottom>
      	
      	<sources />
      	      	
        <classpath refid="javadoc.classpath"/>
        <arg line="${javadoc.args}"/>
      </javadoc>
      <record name="@{destdir}/log_javadoc.txt" action="stop"/>
      
      <!-- append prettify.css -->
      <concat destfile="@{destdir}/stylesheet.css" append="true">
        <filelist dir="${prettify.dir}" files="prettify.css"/>
      </concat>

      <delete>
        <fileset file="@{destdir}/log_javadoc.txt">
          <or>
            <not>
              <containsregexp expression="\[javadoc\]\s*[1-9][0-9]*\s*warning"/>
            </not>
            <and>
              <!-- allow 1 warning, if there is also a bootstrap warning generated by Java7 -->
              <containsregexp expression="\[javadoc\]\s*warning.*bootstrap"/>
              <containsregexp expression="\[javadoc\]\s*1\s*warning"/>
            </and>
          </or>
        </fileset>
      </delete>

      <fail message="Javadocs warnings were found!">
        <condition>
          <and>
            <available file="@{destdir}/log_javadoc.txt"/>
            <istrue value="${failonjavadocwarning}"/>
          </and>
        </condition>
      </fail>
   </sequential>
  </macrodef>

  <target name="check-javadocs-uptodate">
    <uptodate property="javadocs-uptodate-${name}" targetfile="${build.dir}/${final.name}-javadoc.jar">
      <srcfiles dir="${src.dir}">
        <include name="**/*.java"/>
        <include name="**/*.html"/>
      </srcfiles>
    </uptodate>
  </target>

  <macrodef name="modules-crawl">
    <attribute name="target" default=""/>
    <attribute name="failonerror" default="true"/>
    <sequential>
      <subant target="@{target}" failonerror="@{failonerror}" inheritall="false">
        <propertyset refid="uptodate.and.compiled.properties"/>
        <fileset dir="." includes="*/build.xml" excludes="build/**,core/**,test-framework/**,tools/**"/>
      </subant>
    </sequential>
  </macrodef>

  <target name="download-java8-javadoc-packagelist" unless="javadoc.java8.packagelist.exists">
    <mkdir dir="${javadoc.packagelist.dir}/java8"/>
    <get src="${javadoc.link}/package-list"
         dest="${javadoc.packagelist.dir}/java8/package-list" ignoreerrors="true"/>
  </target>

  <!-- VALIDATION work -->

  <!-- Generic placeholder target for if we add other validation tasks -->
  <target name="validate">
  </target>

  <property name="svn.export.dir" location="${build.dir}/svn-export"/>
  <macrodef name="svn-export-source"
            description="Runs 'svn export' with the same URL and revision as the current working copy.">
    <attribute name="source.dir"/>
    <sequential>
      <delete dir="${svn.export.dir}" includeemptydirs="true" failonerror="false"/>
      <get-svn-info directory="@{source.dir}"/>
      <exec dir="@{source.dir}" executable="${svn.exe}" failonerror="true">
        <arg value="export"/>
        <arg value="--native-eol"/>
        <arg value="LF"/>
        <arg value="-r"/>
        <arg value="${svn.Revision}"/>
        <arg value="${svn.URL}"/>
        <arg value="${svn.export.dir}"/>
      </exec>
    </sequential>
  </macrodef>

  <macrodef name="get-svn-info"
            description="Populates properties svn.URL and svn.Revision using 'svn info'.">
    <attribute name="directory"/>
    <sequential>
      <exec dir="@{directory}" executable="${svnversion.exe}" outputproperty="svn.ver"/>
      <fail message="A subversion checkout is required for this target">
        <condition>
          <matches pattern="(exported|unversioned.*)" string="${svn.ver}" casesensitive="false"/>
        </condition>
      </fail>
      <exec dir="@{directory}" executable="${svn.exe}" outputproperty="svn.info" failonerror="true">
        <arg value="info"/>
      </exec>
      <loadproperties>
        <propertyresource name="svn.info"/>
        <filterchain>
          <linecontainsregexp>
            <regexp pattern="(URL|Revision):"/>
          </linecontainsregexp>
          <replacestring from=": " to="="/>
          <prefixlines prefix="svn."/>
        </filterchain>
      </loadproperties>
    </sequential>
  </macrodef>

  <macrodef name="make-checksums" description="Macro for building checksum files">
    <attribute name="file"/>
    <sequential>
      <echo>Building checksums for '@{file}'</echo>
      <checksum file="@{file}" algorithm="md5" format="MD5SUM" forceoverwrite="yes" readbuffersize="65536"/>
      <checksum file="@{file}" algorithm="sha1" format="MD5SUM" forceoverwrite="yes" readbuffersize="65536"/>
    </sequential>
  </macrodef>

  <macrodef name="jar-checksum-macro">
      <attribute name="srcdir"/>
      <attribute name="dstdir"/>
    <sequential>
      <delete>
        <fileset dir="@{dstdir}">
          <include name="**/*.jar.sha1"/>
        </fileset>
      </delete>

      <!-- checksum task does not have a flatten=true -->
      <tempfile property="jar-checksum.temp.dir"/>
      <mkdir dir="${jar-checksum.temp.dir}"/>
      <copy todir="${jar-checksum.temp.dir}" flatten="true">
        <fileset dir="@{srcdir}">
          <include name="**/*.jar"/>
          <!-- todo make this something passed into the macro and not some hardcoded set -->
          <exclude name="build/**"/>
          <exclude name="dist/**"/>
          <exclude name="package/**"/>
          <exclude name="example/exampledocs/**"/>
        </fileset>
      </copy>

      <checksum algorithm="SHA1" fileext=".sha1" todir="@{dstdir}">
        <fileset dir="${jar-checksum.temp.dir}"/>
      </checksum>

      <delete dir="${jar-checksum.temp.dir}"/>

      <fixcrlf 
        srcdir="@{dstdir}"
        includes="**/*.jar.sha1"
        eol="lf" fixlast="true" encoding="US-ASCII" />
    </sequential>
  </macrodef>

  <macrodef name="sign-artifacts-macro">
    <attribute name="artifacts.dir"/>
    <sequential>
      <delete failonerror="false">
        <fileset dir="@{artifacts.dir}">
          <include name="**/*.asc"/>
        </fileset>
      </delete>

      <available property="gpg.input.handler" classname="org.apache.tools.ant.input.SecureInputHandler"
                 value="org.apache.tools.ant.input.SecureInputHandler"/>
      <!--else:--><property name="gpg.input.handler" value="org.apache.tools.ant.input.DefaultInputHandler"/>
      <echo>WARNING: ON SOME PLATFORMS YOUR PASSPHRASE WILL BE ECHOED BACK!!!!!</echo>
      <input message="Enter GPG keystore password: >" addproperty="gpg.passphrase">
        <handler classname="${gpg.input.handler}" />
      </input>

      <apply executable="${gpg.exe}" inputstring="${gpg.passphrase}"
             dest="@{artifacts.dir}" type="file" maxparallel="1" verbose="yes">
        <arg value="--passphrase-fd"/>
        <arg value="0"/>
        <arg value="--batch"/>
        <arg value="--armor"/>
        <arg value="--default-key"/>
        <arg value="${gpg.key}"/>
        <arg value="--output"/>
        <targetfile/>
        <arg value="--detach-sig"/>
        <srcfile/>

        <fileset dir="@{artifacts.dir}">
          <include name="**/*.jar"/>
          <include name="**/*.war"/>
          <include name="**/*.zip"/>
          <include name="**/*.tgz"/>
          <include name="**/*.pom"/>
        </fileset>
        <globmapper from="*" to="*.asc"/>
      </apply>
    </sequential>
  </macrodef>

  <property name="rc" value="rc0"/>
  <property name="remote.staging.dir" value="public_html/staging_area/${rc}/${version}"/>
  <property name="keyfile" value="${user.home}/.ssh/id_rsa"/>
  <property name="scp.user" value="${user.name}"/>
  <!--keys.dir is the location of the https://svn.apache.org/repos/asf/lucene/java/dist/ directory-->
  <property name="keys.dir" value="${common.dir}/../../dist"/>
  <macrodef name="copy-to-stage-macro">
    <attribute name="artifacts.dir"/>
    <sequential>
      <sshexec host="people.apache.org"
               username="${scp.user}"
               keyfile="${keyfile}"
               command="mkdir -p ${remote.staging.dir}"/>
      <echo>Uploading artifacts to ${scp.user}@people.apache.org:${remote.staging.dir}</echo>
      <scp todir="${scp.user}@people.apache.org:${remote.staging.dir}"
           username="${scp.user}"
           keyfile="${keyfile}"
           verbose="true">
        <fileset dir="${artifacts.dir}"/>
        <fileset dir="${keys.dir}">
          <include name="KEYS"/>
        </fileset>
      </scp>
    </sequential>
  </macrodef>

  <!-- JFlex task -->
  <target name="-install-jflex" unless="jflex.loaded" depends="ivy-availability-check,ivy-configure">
    <ivy:cachepath organisation="de.jflex" module="jflex" revision="1.6.0"
                   inline="true" conf="default" transitive="true" pathid="jflex.classpath"/>
    <taskdef name="jflex" classname="jflex.anttask.JFlexTask" classpathref="jflex.classpath"/>
    <property name="jflex.loaded" value="true"/>
  </target>

  <!-- GROOVY scripting engine for ANT tasks -->
  <target name="resolve-groovy" unless="groovy.loaded" depends="ivy-availability-check,ivy-configure">
    <ivy:cachepath organisation="org.codehaus.groovy" module="groovy-all" revision="2.3.6"
      inline="true" conf="default" type="jar" transitive="true" pathid="groovy.classpath"/>
    <taskdef name="groovy"
      classname="org.codehaus.groovy.ant.Groovy"
      classpathref="groovy.classpath"/>
    <property name="groovy.loaded" value="true"/>
  </target>
  
  <!-- Forbidden API Task -->
  <property name="forbidden-base-excludes" value=""/>
  <property name="forbidden-tests-excludes" value=""/>
  <property name="forbidden-sysout-excludes" value=""/>
  
  <target name="-install-forbidden-apis" unless="forbidden-apis.loaded" depends="ivy-availability-check,ivy-configure">
    <ivy:cachepath organisation="de.thetaphi" module="forbiddenapis" revision="1.7"
      inline="true" conf="default" transitive="true" pathid="forbidden-apis.classpath"/>
    <taskdef name="forbidden-apis" classname="de.thetaphi.forbiddenapis.AntTask" classpathref="forbidden-apis.classpath"/>
    <property name="forbidden-apis.loaded" value="true"/>
  </target>  

  <target name="-init-forbidden-apis" depends="-install-forbidden-apis">
    <path id="forbidden-apis.allclasses.classpath">
      <path refid="classpath"/>
      <path refid="test.classpath"/>
      <path refid="junit-path"/>
      <!-- include the output directories, too (so we can still resolve excluded classes: -->
      <pathelement path="${build.dir}/classes/java"/>
      <pathelement path="${build.dir}/classes/test"/>
    </path>
  </target>  

  <condition property="forbidden-isLucene">
    <not>
      <or>
        <matches pattern="^(solr)\b" string="${name}"/>
        <matches pattern="tools" string="${name}"/>
      </or>
    </not>
  </condition>

  <target name="check-forbidden-apis" depends="-check-forbidden-all,-check-forbidden-core,-check-forbidden-tests" description="Check forbidden API calls in compiled class files"/>
  
  <!-- applies to both source and test code -->
  <target name="-check-forbidden-all" depends="-init-forbidden-apis,compile-core,compile-test">
    <forbidden-apis internalRuntimeForbidden="true" classpathref="forbidden-apis.allclasses.classpath">
      <bundledSignatures name="jdk-unsafe-${javac.target}"/>
      <bundledSignatures name="jdk-deprecated-${javac.target}"/>
      <signaturesFileSet dir="${common.dir}/tools/forbiddenApis">
        <include name="base.txt"/>
        <include name="lucene.txt" if="forbidden-isLucene"/>
      </signaturesFileSet>
      <fileset dir="${build.dir}/classes/java" excludes="${forbidden-base-excludes}"/>
      <fileset dir="${build.dir}/classes/test" excludes="${forbidden-tests-excludes}" erroronmissingdir="false"/>
    </forbidden-apis>
  </target>

  <!-- applies to only test code -->
  <target name="-check-forbidden-tests" depends="-init-forbidden-apis,compile-test">
    <forbidden-apis signaturesFile="${common.dir}/tools/forbiddenApis/tests.txt" classpathref="forbidden-apis.allclasses.classpath"> 
      <fileset dir="${build.dir}/classes/test" excludes="${forbidden-tests-excludes}"/>
    </forbidden-apis>
  </target>
 
  <!-- applies to only source code -->
  <target name="-check-forbidden-core" depends="-init-forbidden-apis,compile-core,-check-forbidden-sysout" />

  <target name="-check-forbidden-sysout" depends="-init-forbidden-apis,compile-core">
    <forbidden-apis bundledSignatures="jdk-system-out" classpathref="forbidden-apis.allclasses.classpath">
      <fileset dir="${build.dir}/classes/java" excludes="${forbidden-sysout-excludes}"/>
    </forbidden-apis>
  </target>

  <!-- PEGDOWN macro: Before using depend on the target "resolve-pegdown,resolve-groovy" -->
  
  <target name="resolve-pegdown" unless="pegdown.loaded" depends="ivy-availability-check,ivy-configure">
    <ivy:cachepath organisation="org.pegdown" module="pegdown" revision="1.4.2"
      inline="true" conf="default" transitive="true" pathid="pegdown.classpath"/>
    <property name="pegdown.loaded" value="true"/>
  </target>
  
  <target name="regenerate"/>
	
  <macrodef name="pegdown">
    <attribute name="todir"/>
    <attribute name="flatten" default="false"/>
    <attribute name="overwrite" default="false"/>
    <element name="nested" optional="false" implicit="true"/>
    <sequential>
      <copy todir="@{todir}" flatten="@{flatten}" overwrite="@{overwrite}" verbose="true"
        preservelastmodified="false" encoding="UTF-8" taskname="pegdown"
      >
        <filterchain>
          <tokenfilter>
            <filetokenizer/>
            <replaceregex pattern="\b(LUCENE|SOLR)\-\d+\b" replace="[\0](https://issues.apache.org/jira/browse/\0)" flags="gs"/>
            <scriptfilter language="groovy">
              <classpath>
                <path refid="groovy.classpath"/>
                <path refid="pegdown.classpath"/>
              </classpath><![CDATA[
              import org.pegdown.PegDownProcessor;
              import org.pegdown.Extensions;
              import org.pegdown.FastEncoder;
              
              String markdownSource = self.getToken();
              PegDownProcessor processor = new PegDownProcessor(
                Extensions.ABBREVIATIONS | Extensions.AUTOLINKS |
                Extensions.FENCED_CODE_BLOCKS | Extensions.SMARTS
              );
              StringBuilder html = new StringBuilder('<html>\n<head>\n');
              // match the first heading in markdown and use as title:
              markdownSource.find(~/(?m)^#+\s*(.+)$/) {
                match, title -> html.append('<title>').append(FastEncoder.encode(title)).append('</title>\n');
              }
              html.append('<meta http-equiv="Content-Type" content="text/html; charset=UTF-8">\n')
                .append('</head>\n<body>\n')
                .append(processor.markdownToHtml(markdownSource))
                .append('\n</body>\n</html>\n');
              self.setToken(html.toString());
            ]]></scriptfilter>
          </tokenfilter>
        </filterchain>
        <nested/>
      </copy>
    </sequential>
  </macrodef>

  <macrodef name="check-broken-links">
       <attribute name="dir"/>
     <sequential>
       <exec dir="." executable="${python32.exe}" failonerror="true">
	 <!-- Tell Python not to write any bytecode cache into the filesystem: -->
	 <arg value="-B"/>
         <arg value="${dev-tools.dir}/scripts/checkJavadocLinks.py"/>
         <arg value="@{dir}"/>
       </exec>
     </sequential>
  </macrodef>

  <macrodef name="check-missing-javadocs">
       <attribute name="dir"/>
       <attribute name="level" default="class"/>
     <sequential>
       <exec dir="." executable="${python32.exe}" failonerror="true">
	 <!-- Tell Python not to write any bytecode cache into the filesystem: -->
	 <arg value="-B"/>
         <arg value="${dev-tools.dir}/scripts/checkJavaDocs.py"/>
         <arg value="@{dir}"/>
         <arg value="@{level}"/>
       </exec>
     </sequential>
  </macrodef>

  <!--
   compile changes.txt into an html file
   -->
  <macrodef name="build-changes">
    <attribute name="changes.product"/>
    <attribute name="changes.src.file" default="CHANGES.txt"/>
    <attribute name="changes.target.dir" default="${changes.target.dir}"/>
    <attribute name="lucene.javadoc.url" default="${lucene.javadoc.url}"/>
    <sequential>
      <mkdir dir="@{changes.target.dir}"/>
      <get src="https://issues.apache.org/jira/rest/api/2/project/@{changes.product}"
        dest="@{changes.target.dir}/jiraVersionList.json" httpusecaches="false"/>
      <exec executable="${perl.exe}" input="@{changes.src.file}" output="@{changes.target.dir}/Changes.html"
            failonerror="true" logError="true">
        <arg value="-CSD"/>
        <arg value="${changes.src.dir}/changes2html.pl"/>
        <arg value="@{changes.product}"/>
        <arg value="@{changes.target.dir}/jiraVersionList.json"/>
        <arg value="@{lucene.javadoc.url}"/>
      </exec>
      <delete file="@{changes.target.dir}/jiraVersionList.json"/>
      <copy todir="@{changes.target.dir}">
        <fileset dir="${changes.src.dir}" includes="*.css"/>
      </copy>
    </sequential>
  </macrodef>

  <macrodef name="pitest-macro" description="Executes junit tests.">
    <attribute name="pitest.report.dir" default="${pitest.report.dir}"/>
    <attribute name="pitest.framework.classpath" default="pitest.framework.classpath"/>
    <attribute name="pitest.distance" default="${pitest.distance}" />
    <attribute name="pitest.sysprops" default="${pitest.sysprops}" />
    <attribute name="pitest.threads" default="${pitest.threads}" />
    <attribute name="pitest.testCases" default="${pitest.testCases}" />
    <attribute name="pitest.maxMutations" default="${pitest.maxMutations}" />
    <attribute name="pitest.timeoutFactor" default="${pitest.timeoutFactor}" />
    <attribute name="pitest.timeoutConst" default="${pitest.timeoutConst}" />
    <attribute name="pitest.targetClasses" default="${pitest.targetClasses}" />

    <attribute name="junit.classpath" default="junit.classpath"/>

    <attribute name="src.dir" default="${src.dir}"/>
    <attribute name="build.dir" default="${build.dir}"/>

    <sequential>

        <echo>
PiTest mutation coverage can take a *long* time on even large hardware.
(EC2 32core sandy bridge takes at least 12 hours to run PiTest for the lucene test cases)

The following arguments can be provided to ant to alter its behaviour and target specific tests::

-Dpitest.report.dir (@{pitest.report.dir}) - Change where PiTest writes output reports

-Dpitest.distance (@{pitest.distance}) - How far away from the test class should be mutated
   0 being immeditate callees only

-Dpitest.threads (@{pitest.threads}) - How many threads to use in PiTest 
   (note this is independent of junit threads)

-Dpitest.testCases (@{pitest.testCases}) - Glob of testcases to run

-Dpitest.maxMutations (@{pitest.maxMutations}) - Maximum number of mutations per class under test
    0 being unlimited

-Dpitest.timeoutFactor (@{pitest.timeoutFactor}) - Tunable factor used to determine
    if a test is potentially been mutated to be an infinate loop or O(n!) (or similar)

-Dpitest.timeoutConst (@{pitest.timeoutConst}) - Base constant used for working out timeouts

-Dpitest.targetClasses (@{pitest.targetClasses}) - Classes to consider for mutation
        </echo>

        <taskdef name="pitest" classname="org.pitest.ant.PitestTask"
            classpathref="pitest.framework.classpath" />

        <path id="pitest.classpath">
            <path refid="junit.classpath"/>
            <path refid="pitest.framework.classpath"/>
            <pathelement path="${java.class.path}"/>
        </path>

        <junit4:pickseed property="pitest.seed" />

        <property name="pitest.sysprops" value="-Dversion=${version},-Dtest.seed=${pitest.seed},-Djava.security.manager=org.apache.lucene.util.TestSecurityManager,-Djava.security.policy=${common.dir}/tools/junit4/tests.policy,-Djava.io.tmpdir=${tests.workDir},-Djunit4.childvm.cwd=${tests.workDir},-Djunit4.tempDir=${tests.workDir}" />

        <pitest
            classPath="pitest.classpath"
            targetClasses="@{pitest.targetClasses}"
            targetTests="@{pitest.testCases}"
            reportDir="@{pitest.report.dir}"
            sourceDir="@{src.dir}"
            threads="@{pitest.threads}"
            maxMutationsPerClass="@{pitest.maxMutations}"
            timeoutFactor="@{pitest.timeoutFactor}"
            timeoutConst="@{pitest.timeoutConst}"
            verbose="false"
            dependencyDistance="@{pitest.distance}"
            mutableCodePaths="@{build.dir}/classes/java"
            jvmArgs="-ea,@{pitest.sysprops}" />
    </sequential>
  </macrodef>

</project><|MERGE_RESOLUTION|>--- conflicted
+++ resolved
@@ -164,11 +164,7 @@
   <property name="javac.debug" value="on"/>
   <property name="javac.source" value="1.8"/>
   <property name="javac.target" value="1.8"/>
-<<<<<<< HEAD
-  <property name="javac.args" value="-Xlint -Xlint:-deprecation -Xlint:-serial -Xlint:-options"/>
-=======
   <property name="javac.args" value="-Xlint -Xlint:-deprecation -Xlint:-serial -Xlint:-options -Xdoclint:all/protected -Xdoclint:-html -Xdoclint:-missing"/>
->>>>>>> 42ff0ca0
   <property name="javadoc.link" value="http://download.oracle.com/javase/8/docs/api/"/>
   <property name="javadoc.link.junit" value="http://junit.sourceforge.net/javadoc/"/>
   <property name="javadoc.packagelist.dir" location="${common.dir}/tools/javadoc"/>
@@ -376,13 +372,8 @@
     <echo level="warning" message="WARN: Linting documentation HTML is not supported on this Java version (${build.java.runtime}) / JVM (${java.vm.name}). NOTHING DONE!"/>
   </target>
 
-<<<<<<< HEAD
-  <!-- for now disable doclint: -->
-  <property name="javadoc.args" value="-Xdoclint:none"/>
-=======
   <!-- for now enable only some doclint: -->
   <property name="javadoc.args" value="-Xdoclint:all -Xdoclint:-html -Xdoclint:-missing"/>
->>>>>>> 42ff0ca0
 
   <!-- Import custom ANT tasks. -->
   <import file="${common.dir}/tools/custom-tasks.xml" />
